"""Test Agent creation and execution basic functionality."""

import json
<<<<<<< HEAD
from concurrent.futures import Future
=======
from unittest import mock
from unittest.mock import patch
>>>>>>> 0bfa5494

import pydantic_core
import pytest

from crewai.agent import Agent
from crewai.agents.cache import CacheHandler
from crewai.crew import Crew
from crewai.crews.crew_output import CrewOutput
from crewai.memory.contextual.contextual_memory import ContextualMemory
from crewai.process import Process
from crewai.task import Task
from crewai.tasks.task_output import TaskOutput
from crewai.utilities import Logger, RPMController

ceo = Agent(
    role="CEO",
    goal="Make sure the writers in your company produce amazing content.",
    backstory="You're an long time CEO of a content creation agency with a Senior Writer on the team. You're now working on a new project and want to make sure the content produced is amazing.",
    allow_delegation=True,
)

researcher = Agent(
    role="Researcher",
    goal="Make the best research and analysis on content about AI and AI agents",
    backstory="You're an expert researcher, specialized in technology, software engineering, AI and startups. You work as a freelancer and is now working on doing research and analysis for a new customer.",
    allow_delegation=False,
)

writer = Agent(
    role="Senior Writer",
    goal="Write the best content about AI and AI agents.",
    backstory="You're a senior writer, specialized in technology, software engineering, AI and startups. You work as a freelancer and are now working on writing content for a new customer.",
    allow_delegation=False,
)


def test_crew_config_conditional_requirement():
    with pytest.raises(ValueError):
        Crew(process=Process.sequential)

    config = json.dumps(
        {
            "agents": [
                {
                    "role": "Senior Researcher",
                    "goal": "Make the best research and analysis on content about AI and AI agents",
                    "backstory": "You're an expert researcher, specialized in technology, software engineering, AI and startups. You work as a freelancer and is now working on doing research and analysis for a new customer.",
                },
                {
                    "role": "Senior Writer",
                    "goal": "Write the best content about AI and AI agents.",
                    "backstory": "You're a senior writer, specialized in technology, software engineering, AI and startups. You work as a freelancer and are now working on writing content for a new customer.",
                },
            ],
            "tasks": [
                {
                    "description": "Give me a list of 5 interesting ideas to explore for na article, what makes them unique and interesting.",
                    "expected_output": "Bullet point list of 5 important events.",
                    "agent": "Senior Researcher",
                },
                {
                    "description": "Write a 1 amazing paragraph highlight for each idead that showcases how good an article about this topic could be, check references if necessary or search for more content but make sure it's unique, interesting and well written. Return the list of ideas with their paragraph and your notes.",
                    "expected_output": "A 4 paragraph article about AI.",
                    "agent": "Senior Writer",
                },
            ],
        }
    )
    parsed_config = json.loads(config)

    try:
        crew = Crew(process=Process.sequential, config=config)
    except ValueError:
        pytest.fail("Unexpected ValidationError raised")

    assert [agent.role for agent in crew.agents] == [
        agent["role"] for agent in parsed_config["agents"]
    ]
    assert [task.description for task in crew.tasks] == [
        task["description"] for task in parsed_config["tasks"]
    ]


def test_crew_config_with_wrong_keys():
    no_tasks_config = json.dumps(
        {
            "agents": [
                {
                    "role": "Senior Researcher",
                    "goal": "Make the best research and analysis on content about AI and AI agents",
                    "backstory": "You're an expert researcher, specialized in technology, software engineering, AI and startups. You work as a freelancer and is now working on doing research and analysis for a new customer.",
                }
            ]
        }
    )

    no_agents_config = json.dumps(
        {
            "tasks": [
                {
                    "description": "Give me a list of 5 interesting ideas to explore for na article, what makes them unique and interesting.",
                    "agent": "Senior Researcher",
                }
            ]
        }
    )
    with pytest.raises(ValueError):
        Crew(process=Process.sequential, config='{"wrong_key": "wrong_value"}')
    with pytest.raises(ValueError):
        Crew(process=Process.sequential, config=no_tasks_config)
    with pytest.raises(ValueError):
        Crew(process=Process.sequential, config=no_agents_config)


@pytest.mark.vcr(filter_headers=["authorization"])
def test_crew_creation():
    tasks = [
        Task(
            description="Give me a list of 5 interesting ideas to explore for na article, what makes them unique and interesting.",
            expected_output="Bullet point list of 5 important events.",
            agent=researcher,
        ),
        Task(
            description="Write a 1 amazing paragraph highlight for each idea that showcases how good an article about this topic could be. Return the list of ideas with their paragraph and your notes.",
            expected_output="A 4 paragraph article about AI.",
            agent=writer,
        ),
    ]

    crew = Crew(
        agents=[researcher, writer],
        process=Process.sequential,
        tasks=tasks,
    )

    result = crew.kickoff()

    expected_string_output = "1. **The Rise of AI in Healthcare**: The convergence of AI and healthcare is a promising frontier, offering unprecedented opportunities for disease diagnosis and patient outcome prediction. AI's potential to revolutionize healthcare lies in its capacity to synthesize vast amounts of data, generating precise and efficient results. This technological breakthrough, however, is not just about improving accuracy and efficiency; it's about saving lives. As we stand on the precipice of this transformative era, we must prepare for the complex challenges and ethical questions it poses, while embracing its ability to reshape healthcare as we know it.\n\n2. **Ethical Implications of AI**: As AI intertwines with our daily lives, it presents a complex web of ethical dilemmas. This fusion of technology, philosophy, and ethics is not merely academically intriguing but profoundly impacts the fabric of our society. The questions raised range from decision-making transparency to accountability, and from privacy to potential biases. As we navigate this ethical labyrinth, it is crucial to establish robust frameworks and regulations to ensure that AI serves humanity, and not the other way around.\n\n3. **AI and Data Privacy**: The rise of AI brings with it an insatiable appetite for data, spawning new debates around privacy rights. Balancing the potential benefits of AI with the right to privacy is a unique challenge that intersects technology, law, and human rights. In an increasingly digital world, where personal information forms the backbone of many services, we must grapple with these issues. It's time to redefine the concept of privacy and devise innovative solutions that ensure our digital footprints are not abused.\n\n4. **AI in Job Market**: The discourse around AI's impact on employment is a narrative of contrast, a tale of displacement and creation. On one hand, AI threatens to automate a multitude of jobs, on the other, it promises to create new roles that we cannot yet imagine. This intersection of technology, economics, and labor rights is a critical dialogue that will shape our future. As we stand at this crossroads, we must not only brace ourselves for the changes but also seize the opportunities that this technological wave brings.\n\n5. **Future of AI Agents**: The evolution of AI agents signifies a leap towards a future where AI is not just a tool, but a partner. These sophisticated AI agents, employed in customer service to personal assistants, are redefining our interactions with technology. As we gaze into the future of AI agents, we see a landscape of possibilities and challenges. This journey will be about harnessing the potential of AI agents while navigating the issues of trust, dependence, and ethical use."

    assert str(result) == expected_string_output
    assert result.raw_output() == expected_string_output
    assert isinstance(result, CrewOutput)
    assert len(result.tasks_output) == len(tasks)


@pytest.mark.vcr(filter_headers=["authorization"])
def test_sync_task_execution():
    from unittest.mock import patch

    tasks = [
        Task(
            description="Give me a list of 5 interesting ideas to explore for an article, what makes them unique and interesting.",
            expected_output="Bullet point list of 5 important events.",
            agent=researcher,
        ),
        Task(
            description="Write an amazing paragraph highlight for each idea that showcases how good an article about this topic could be. Return the list of ideas with their paragraph and your notes.",
            expected_output="A 4 paragraph article about AI.",
            agent=writer,
        ),
    ]

    crew = Crew(
        agents=[researcher, writer],
        process=Process.sequential,
        tasks=tasks,
    )

    mock_task_output = TaskOutput(
        description="Mock description", raw_output="mocked output", agent="mocked agent"
    )

    # Because we are mocking execute_sync, we never hit the underlying _execute_core
    # which sets the output attribute of the task
    for task in tasks:
        task.output = mock_task_output

    with patch.object(
        Task, "execute_sync", return_value=mock_task_output
    ) as mock_execute_sync:
        crew.kickoff()

        # Assert that execute_sync was called for each task
        assert mock_execute_sync.call_count == len(tasks)


@pytest.mark.vcr(filter_headers=["authorization"])
def test_hierarchical_process():
    from langchain_openai import ChatOpenAI

    task = Task(
        description="Come up with a list of 5 interesting ideas to explore for an article, then write one amazing paragraph highlight for each idea that showcases how good an article about this topic could be. Return the list of ideas with their paragraph and your notes.",
        expected_output="5 bullet points with a paragraph for each idea.",
    )

    crew = Crew(
        agents=[researcher, writer],
        process=Process.hierarchical,
        manager_llm=ChatOpenAI(temperature=0, model="gpt-4"),
        tasks=[task],
    )
<<<<<<< HEAD

    result = crew.kickoff()

    assert (
        result.raw_output()
=======
    result = crew.kickoff()
    assert (
        result
>>>>>>> 0bfa5494
        == "1. 'Demystifying AI: An in-depth exploration of Artificial Intelligence for the layperson' - In this piece, we will unravel the enigma of AI, simplifying its complexities into digestible information for the everyday individual. By using relatable examples and analogies, we will journey through the neural networks and machine learning algorithms that define AI, without the jargon and convoluted explanations that often accompany such topics.\n\n2. 'The Role of AI in Startups: A Game Changer?' - Startups today are harnessing the power of AI to revolutionize their businesses. This article will delve into how AI, as an innovative force, is shaping the startup ecosystem, transforming everything from customer service to product development. We'll explore real-life case studies of startups that have leveraged AI to accelerate their growth and disrupt their respective industries.\n\n3. 'AI and Ethics: Navigating the Complex Landscape' - AI brings with it not just technological advancements, but ethical dilemmas as well. This article will engage readers in a thought-provoking discussion on the ethical implications of AI, exploring issues like bias in algorithms, privacy concerns, job displacement, and the moral responsibility of AI developers. We will also discuss potential solutions and frameworks to address these challenges.\n\n4. 'Unveiling the AI Agents: The Future of Customer Service' - AI agents are poised to reshape the customer service landscape, offering businesses the ability to provide round-the-clock support and personalized experiences. In this article, we'll dive deep into the world of AI agents, examining how they work, their benefits and limitations, and how they're set to redefine customer interactions in the digital age.\n\n5. 'From Science Fiction to Reality: AI in Everyday Life' - AI, once a concept limited to the realm of sci-fi, has now permeated our daily lives. This article will highlight the ubiquitous presence of AI, from voice assistants and recommendation algorithms, to autonomous vehicles and smart homes. We'll explore how AI, in its various forms, is transforming our everyday experiences, making the future seem a lot closer than we imagined."
    )


def test_manager_llm_requirement_for_hierarchical_process():
    task = Task(
        description="Come up with a list of 5 interesting ideas to explore for an article, then write one amazing paragraph highlight for each idea that showcases how good an article about this topic could be. Return the list of ideas with their paragraph and your notes.",
        expected_output="5 bullet points with a paragraph for each idea.",
    )

    with pytest.raises(pydantic_core._pydantic_core.ValidationError):
        Crew(
            agents=[researcher, writer],
            process=Process.hierarchical,
            tasks=[task],
        )


@pytest.mark.vcr(filter_headers=["authorization"])
def test_crew_with_delegating_agents():
    tasks = [
        Task(
            description="Produce and amazing 1 paragraph draft of an article about AI Agents.",
            expected_output="A 4 paragraph article about AI.",
            agent=ceo,
        )
    ]

    crew = Crew(
        agents=[ceo, writer],
        process=Process.sequential,
        tasks=tasks,
    )

    result = crew.kickoff()

    assert (
        result.raw_output()
        == "AI Agents, simply put, are intelligent systems that can perceive their environment and take actions to reach specific goals. Imagine them as digital assistants that can learn, adapt and make decisions. They operate in the realms of software or hardware, like a chatbot on a website or a self-driving car. The key to their intelligence is their ability to learn from their experiences, making them better at their tasks over time. In today's interconnected world, AI agents are transforming our lives. They enhance customer service experiences, streamline business processes, and even predict trends in data. Vehicles equipped with AI agents are making transportation safer. In healthcare, AI agents are helping to diagnose diseases, personalizing treatment plans, and monitoring patient health. As we embrace the digital era, these AI agents are not just important, they're becoming indispensable, shaping a future where technology works intuitively and intelligently to meet our needs."
    )


@pytest.mark.vcr(filter_headers=["authorization"])
def test_crew_verbose_output(capsys):
    tasks = [
        Task(
            description="Research AI advancements.",
            expected_output="A full report on AI advancements.",
            agent=researcher,
        ),
        Task(
            description="Write about AI in healthcare.",
            expected_output="A 4 paragraph article about AI.",
            agent=writer,
        ),
    ]

    crew = Crew(
        agents=[researcher, writer],
        tasks=tasks,
        process=Process.sequential,
        verbose=True,
    )

    crew.kickoff()
    captured = capsys.readouterr()
    expected_strings = [
        "[DEBUG]: == Working Agent: Researcher",
        "[INFO]: == Starting Task: Research AI advancements.",
        "[DEBUG]: == [Researcher] Task output:",
        "[DEBUG]: == Working Agent: Senior Writer",
        "[INFO]: == Starting Task: Write about AI in healthcare.",
        "[DEBUG]: == [Senior Writer] Task output:",
    ]

    for expected_string in expected_strings:
        assert expected_string in captured.out

    # Now test with verbose set to False
    crew._logger = Logger(verbose_level=False)
    crew.kickoff()
    captured = capsys.readouterr()
    assert captured.out == ""


@pytest.mark.vcr(filter_headers=["authorization"])
def test_crew_verbose_levels_output(capsys):
    tasks = [
        Task(
            description="Write about AI advancements.",
            expected_output="A 4 paragraph article about AI.",
            agent=researcher,
        )
    ]

    crew = Crew(agents=[researcher], tasks=tasks, process=Process.sequential, verbose=1)

    crew.kickoff()
    captured = capsys.readouterr()
    expected_strings = ["Working Agent: Researcher", "[Researcher] Task output:"]

    for expected_string in expected_strings:
        assert expected_string in captured.out

    # Now test with verbose set to 2
    crew._logger = Logger(verbose_level=2)
    crew.kickoff()
    captured = capsys.readouterr()
    expected_strings = [
        "Working Agent: Researcher",
        "Starting Task: Write about AI advancements.",
        "[Researcher] Task output:",
    ]

    for expected_string in expected_strings:
        assert expected_string in captured.out


@pytest.mark.vcr(filter_headers=["authorization"])
def test_cache_hitting_between_agents():
    from unittest.mock import call, patch

    from langchain.tools import tool

    @tool
    def multiplier(first_number: int, second_number: int) -> float:
        """Useful for when you need to multiply two numbers together."""
        return first_number * second_number

    tasks = [
        Task(
            description="What is 2 tims 6? Return only the number.",
            expected_output="the result of multiplication",
            tools=[multiplier],
            agent=ceo,
        ),
        Task(
            description="What is 2 times 6? Return only the number.",
            expected_output="the result of multiplication",
            tools=[multiplier],
            agent=researcher,
        ),
    ]

    crew = Crew(
        agents=[ceo, researcher],
        tasks=tasks,
    )

    with patch.object(CacheHandler, "read") as read:
        read.return_value = "12"
        crew.kickoff()
        assert read.call_count == 2, "read was not called exactly twice"
        # Check if read was called with the expected arguments
        expected_calls = [
            call(tool="multiplier", input={"first_number": 2, "second_number": 6}),
            call(tool="multiplier", input={"first_number": 2, "second_number": 6}),
        ]
        read.assert_has_calls(expected_calls, any_order=False)


@pytest.mark.vcr(filter_headers=["authorization"])
def test_api_calls_throttling(capsys):
    from unittest.mock import patch

    from langchain.tools import tool
    from langchain_openai import ChatOpenAI

    @tool
    def get_final_answer(anything) -> float:
        """Get the final answer but don't give it yet, just re-use this
        tool non-stop."""
        return 42

    agent = Agent(
        role="test role",
        goal="test goal",
        backstory="test backstory",
        max_iter=5,
        allow_delegation=False,
        verbose=True,
        llm=ChatOpenAI(model="gpt-4-0125-preview"),
    )

    task = Task(
        description="Don't give a Final Answer, instead keep using the `get_final_answer` tool.",
        expected_output="The final answer.",
        tools=[get_final_answer],
        agent=agent,
    )

    crew = Crew(agents=[agent], tasks=[task], max_rpm=2, verbose=2)

    with patch.object(RPMController, "_wait_for_next_minute") as moveon:
        moveon.return_value = True
        crew.kickoff()
        captured = capsys.readouterr()
        assert "Max RPM reached, waiting for next minute to start." in captured.out
        moveon.assert_called()


<<<<<<< HEAD
def test_agents_rpm_is_never_set_if_crew_max_RPM_is_not_set():
=======
@pytest.mark.vcr(filter_headers=["authorization"])
def test_crew_full_output():
>>>>>>> 0bfa5494
    agent = Agent(
        role="test role",
        goal="test goal",
        backstory="test backstory",
        allow_delegation=False,
        verbose=True,
    )

    task = Task(
        description="just say hi!",
        expected_output="your greeting",
        agent=agent,
    )

    Crew(agents=[agent], tasks=[task], verbose=2)

    assert agent._rpm_controller is None


"""
Future tests:
TODO: 1 async task, 1 sync task. Make sure sync task waits for async to finish before starting.[]
TODO: 3 async tasks, 1 sync task. Make sure sync task waits for async to finish before starting.
TODO: 1 sync task, 1 async task. Make sure we wait for result from async before finishing crew.

TODO: 3 async tasks, 1 sync task. Make sure context from all 3 async tasks is passed to sync task.
TODO: 3 async tasks, 1 sync task. Pass in context from only 1 async task to sync task.

TODO: Test pydantic output of CrewOutput and test type in CrewOutput result
TODO: Test json output of CrewOutput and test type in CrewOutput result

TODO: TEST THE SAME THING BUT WITH HIERARCHICAL PROCESS
"""


@pytest.mark.vcr(filter_headers=["authorization"])
def test_sequential_async_task_execution_completion():
    list_ideas = Task(
        description="Give me a list of 5 interesting ideas to explore for na article, what makes them unique and interesting.",
        expected_output="Bullet point list of 5 important events.",
        agent=researcher,
        async_execution=True,
    )
    list_important_history = Task(
        description="Research the history of AI and give me the 5 most important events that shaped the technology.",
        expected_output="Bullet point list of 5 important events.",
        agent=researcher,
        async_execution=True,
    )
    write_article = Task(
        description="Write an article about the history of AI and its most important events.",
        expected_output="A 4 paragraph article about AI.",
        agent=writer,
        context=[list_ideas, list_important_history],
    )

    sequential_crew = Crew(
        agents=[researcher, writer],
        process=Process.sequential,
        tasks=[list_ideas, list_important_history, write_article],
    )

    sequential_result = sequential_crew.kickoff()
    assert sequential_result.raw_output().startswith(
        "**The Evolution of Artificial Intelligence: A Journey Through Milestones**"
    )


@pytest.mark.vcr(filter_headers=["authorization"])
def test_hierarchical_async_task_execution_completion():
    from langchain_openai import ChatOpenAI

    list_ideas = Task(
        description="Give me a list of 5 interesting ideas to explore for na article, what makes them unique and interesting.",
        expected_output="Bullet point list of 5 important events.",
        agent=researcher,
        async_execution=True,
    )
    list_important_history = Task(
        description="Research the history of AI and give me the 5 most important events that shaped the technology.",
        expected_output="Bullet point list of 5 important events.",
        agent=researcher,
        async_execution=True,
    )
    write_article = Task(
        description="Write an article about the history of AI and its most important events.",
        expected_output="A 4 paragraph article about AI.",
        agent=writer,
        context=[list_ideas, list_important_history],
    )

    hierarchical_crew = Crew(
        agents=[researcher, writer],
        process=Process.hierarchical,
        tasks=[list_ideas, list_important_history, write_article],
        manager_llm=ChatOpenAI(temperature=0, model="gpt-4"),
    )

    hierarchical_result = hierarchical_crew.kickoff()
    assert hierarchical_result.raw_output().startswith(
        "The history of Artificial Intelligence (AI) is a fascinating journey that charts the evolution of human ingenuity and technological advancement."
    )


@pytest.mark.vcr(filter_headers=["authorization"])
def test_single_task_with_async_execution():

    researcher_agent = Agent(
        role="Researcher",
        goal="Make the best research and analysis on content about AI and AI agents",
        backstory="You're an expert researcher, specialized in technology, software engineering, AI and startups. You work as a freelancer and is now working on doing research and analysis for a new customer.",
        allow_delegation=False,
    )

    list_ideas = Task(
        description="Generate a list of 5 interesting ideas to explore for an article, where each bulletpoint is under 15 words.",
        expected_output="Bullet point list of 5 important events. No additional commentary.",
        agent=researcher_agent,
        async_execution=True,
    )

    crew = Crew(
        agents=[researcher_agent],
        process=Process.sequential,
        tasks=[list_ideas],
    )

    result = crew.kickoff()
<<<<<<< HEAD
    print(result.raw_output())
    assert result.raw_output().startswith(
        "- The impact of AI agents on remote work productivity."
    )


@pytest.mark.vcr(filter_headers=["authorization"])
def test_three_task_with_async_execution():
    researcher_agent = Agent(
        role="Researcher",
        goal="Make the best research and analysis on content about AI and AI agents",
        backstory="You're an expert researcher, specialized in technology, software engineering, AI and startups. You work as a freelancer and is now working on doing research and analysis for a new customer.",
=======

    assert result == {
        "final_output": "Hello!",
        "tasks_outputs": [task1.output, task2.output],
        "usage_metrics": {
            "total_tokens": 348,
            "prompt_tokens": 314,
            "completion_tokens": 34,
            "successful_requests": 2,
        },
    }


@pytest.mark.vcr(filter_headers=["authorization"])
def test_crew_kickoff_for_each_full_ouput():
    inputs = [
        {"topic": "dog"},
        {"topic": "cat"},
        {"topic": "apple"},
    ]

    agent = Agent(
        role="{topic} Researcher",
        goal="Express hot takes on {topic}.",
        backstory="You have a lot of experience with {topic}.",
    )

    task = Task(
        description="Give me an analysis around {topic}.",
        expected_output="1 bullet point about {topic} that's under 15 words.",
        agent=agent,
    )

    crew = Crew(agents=[agent], tasks=[task], full_output=True)
    results = crew.kickoff_for_each(inputs=inputs)

    assert len(results) == len(inputs)
    for result in results:
        assert "usage_metrics" in result
        assert isinstance(result["usage_metrics"], dict)

        # Assert that all required keys are in usage_metrics and their values are not None
        for key in [
            "total_tokens",
            "prompt_tokens",
            "completion_tokens",
            "successful_requests",
        ]:
            assert key in result["usage_metrics"]
            assert result["usage_metrics"][key] > 0


@pytest.mark.vcr(filter_headers=["authorization"])
@pytest.mark.asyncio
async def test_crew_async_kickoff_for_each_full_ouput():
    inputs = [
        {"topic": "dog"},
        {"topic": "cat"},
        {"topic": "apple"},
    ]

    agent = Agent(
        role="{topic} Researcher",
        goal="Express hot takes on {topic}.",
        backstory="You have a lot of experience with {topic}.",
    )

    task = Task(
        description="Give me an analysis around {topic}.",
        expected_output="1 bullet point about {topic} that's under 15 words.",
        agent=agent,
    )

    crew = Crew(agents=[agent], tasks=[task], full_output=True)
    results = await crew.kickoff_for_each_async(inputs=inputs)

    assert len(results) == len(inputs)
    for result in results:
        assert "usage_metrics" in result
        assert isinstance(result["usage_metrics"], dict)

        # Assert that all required keys are in usage_metrics and their values are not None
        for key in [
            "total_tokens",
            "prompt_tokens",
            "completion_tokens",
            "successful_requests",
        ]:
            assert key in result["usage_metrics"]
            # TODO: FIX THIS WHEN USAGE METRICS ARE RE-DONE
            # assert result["usage_metrics"][key] > 0


def test_agents_rpm_is_never_set_if_crew_max_RPM_is_not_set():
    agent = Agent(
        role="test role",
        goal="test goal",
        backstory="test backstory",
>>>>>>> 0bfa5494
        allow_delegation=False,
    )

    bullet_list = Task(
        description="Generate a list of 5 interesting ideas to explore for an article, where each bulletpoint is under 15 words.",
        expected_output="Bullet point list of 5 important events. No additional commentary.",
        agent=researcher_agent,
        async_execution=True,
    )
    numbered_list = Task(
        description="Generate a list of 5 interesting ideas to explore for an article, where each bulletpoint is under 15 words.",
        expected_output="Numbered list of 5 important events. No additional commentary.",
        agent=researcher_agent,
        async_execution=True,
    )
    letter_list = Task(
        description="Generate a list of 5 interesting ideas to explore for an article, where each bulletpoint is under 15 words.",
        expected_output="Numbered list using [A), B), C)] list of 5 important events. No additional commentary.",
        agent=researcher_agent,
        async_execution=True,
    )

    crew = Crew(
        agents=[researcher_agent],
        process=Process.sequential,
        tasks=[bullet_list, numbered_list, letter_list],
    )

    # Expected result is that we are going to concatenate the output from each async task.
    # Because we add a buffer between each task, we should see a "----------" string
    # after the first and second task in the final output.
    result = crew.kickoff()
    assert result.raw_output().count("\n\n----------\n\n") == 2


def test_wait_for_async_execution_before_sync_execution():
    researcher_agent = Agent(
        role="Researcher",
        goal="Make the best research and analysis on content about AI and AI agents",
        backstory="You're an expert researcher, specialized in technology, software engineering, AI and startups. You work as a freelancer and is now working on doing research and analysis for a new customer.",
        allow_delegation=False,
    )

    writer_agent = Agent(
        role="Writer",
        goal="Write the best content about AI and AI agents.",
        backstory="You're a writer, specialized in technology, software engineering, AI and startups. You work as a freelancer and are now working on writing content for a new customer.",
        allow_delegation=False,
    )

    bullet_list = Task(
        description="Generate a list of 5 interesting ideas to explore for an article, where each bulletpoint is under 15 words.",
        expected_output="Bullet point list of 5 important events. No additional commentary.",
        agent=researcher_agent,
        async_execution=True,
    )
    article_writer = Task(
        description="Convert a bulleted list into a 1 paragraph article.",
        expected_output="A paragraph article with 5 sentences.",
        agent=writer_agent,
        async_execution=False,
    )

    crew = Crew(
        agents=[researcher_agent, writer_agent],
        process=Process.sequential,
        tasks=[bullet_list, article_writer],
    )


@pytest.mark.vcr(filter_headers=["authorization"])
def test_async_task_execution_call_count():
    from unittest.mock import MagicMock, patch

    list_ideas = Task(
        description="Give me a list of 5 interesting ideas to explore for na article, what makes them unique and interesting.",
        expected_output="Bullet point list of 5 important events.",
        agent=researcher,
        async_execution=True,
    )
    list_important_history = Task(
        description="Research the history of AI and give me the 5 most important events that shaped the technology.",
        expected_output="Bullet point list of 5 important events.",
        agent=researcher,
        async_execution=True,
    )
    write_article = Task(
        description="Write an article about the history of AI and its most important events.",
        expected_output="A 4 paragraph article about AI.",
        agent=writer,
    )

    crew = Crew(
        agents=[researcher, writer],
        process=Process.sequential,
        tasks=[list_ideas, list_important_history, write_article],
    )

    # Create a valid TaskOutput instance to mock the return value
    mock_task_output = TaskOutput(
        description="Mock description", raw_output="mocked output", agent="mocked agent"
    )

    # Create a MagicMock Future instance
    mock_future = MagicMock(spec=Future)
    mock_future.result.return_value = mock_task_output

    # Directly set the output attribute for each task
    list_ideas.output = mock_task_output
    list_important_history.output = mock_task_output
    write_article.output = mock_task_output

    with patch.object(
        Task, "execute_sync", return_value=mock_task_output
    ) as mock_execute_sync, patch.object(
        Task, "execute_async", return_value=mock_future
    ) as mock_execute_async:

        crew.kickoff()

        assert mock_execute_async.call_count == 2
        assert mock_execute_sync.call_count == 1


@pytest.mark.vcr(filter_headers=["authorization"])
def test_kickoff_for_each_single_input():
    """Tests if kickoff_for_each works with a single input."""
    from unittest.mock import patch

    inputs = [{"topic": "dog"}]
    expected_outputs = ["Dogs are loyal companions and popular pets."]

    agent = Agent(
        role="{topic} Researcher",
        goal="Express hot takes on {topic}.",
        backstory="You have a lot of experience with {topic}.",
    )

    task = Task(
        description="Give me an analysis around {topic}.",
        expected_output="1 bullet point about {topic} that's under 15 words.",
        agent=agent,
    )

    with patch.object(Agent, "execute_task") as mock_execute_task:
        mock_execute_task.side_effect = expected_outputs
        crew = Crew(agents=[agent], tasks=[task])
        results = crew.kickoff_for_each(inputs=inputs)

    assert len(results) == 1
    assert results == expected_outputs


@pytest.mark.vcr(filter_headers=["authorization"])
def test_kickoff_for_each_multiple_inputs():
    """Tests if kickoff_for_each works with multiple inputs."""
    from unittest.mock import patch

    inputs = [
        {"topic": "dog"},
        {"topic": "cat"},
        {"topic": "apple"},
    ]
    expected_outputs = [
        "Dogs are loyal companions and popular pets.",
        "Cats are independent and low-maintenance pets.",
        "Apples are a rich source of dietary fiber and vitamin C.",
    ]

    agent = Agent(
        role="{topic} Researcher",
        goal="Express hot takes on {topic}.",
        backstory="You have a lot of experience with {topic}.",
    )

    task = Task(
        description="Give me an analysis around {topic}.",
        expected_output="1 bullet point about {topic} that's under 15 words.",
        agent=agent,
    )

    with patch.object(Agent, "execute_task") as mock_execute_task:
        mock_execute_task.side_effect = expected_outputs
        crew = Crew(agents=[agent], tasks=[task])
        results = crew.kickoff_for_each(inputs=inputs)

    assert len(results) == len(inputs)
    for i, res in enumerate(results):
        assert res == expected_outputs[i]


@pytest.mark.vcr(filter_headers=["authorization"])
def test_kickoff_for_each_empty_input():
    """Tests if kickoff_for_each handles an empty input list."""
    agent = Agent(
        role="{topic} Researcher",
        goal="Express hot takes on {topic}.",
        backstory="You have a lot of experience with {topic}.",
    )

    task = Task(
        description="Give me an analysis around {topic}.",
        expected_output="1 bullet point about {topic} that's under 15 words.",
        agent=agent,
    )

    crew = Crew(agents=[agent], tasks=[task])
    results = crew.kickoff_for_each(inputs=[])
    assert results == []


@pytest.mark.vcr(filter_headers=["authorization"])
def test_kickoff_for_each_invalid_input():
    """Tests if kickoff_for_each raises TypeError for invalid input types."""

    agent = Agent(
        role="{topic} Researcher",
        goal="Express hot takes on {topic}.",
        backstory="You have a lot of experience with {topic}.",
    )

    task = Task(
        description="Give me an analysis around {topic}.",
        expected_output="1 bullet point about {topic} that's under 15 words.",
        agent=agent,
    )

    crew = Crew(agents=[agent], tasks=[task])

    with pytest.raises(TypeError):
        # Pass a string instead of a list
        crew.kickoff_for_each("invalid input")


@pytest.mark.vcr(filter_headers=["authorization"])
def test_kickoff_for_each_error_handling():
    """Tests error handling in kickoff_for_each when kickoff raises an error."""
    from unittest.mock import patch

    inputs = [
        {"topic": "dog"},
        {"topic": "cat"},
        {"topic": "apple"},
    ]
    expected_outputs = [
        "Dogs are loyal companions and popular pets.",
        "Cats are independent and low-maintenance pets.",
        "Apples are a rich source of dietary fiber and vitamin C.",
    ]
    agent = Agent(
        role="{topic} Researcher",
        goal="Express hot takes on {topic}.",
        backstory="You have a lot of experience with {topic}.",
    )

    task = Task(
        description="Give me an analysis around {topic}.",
        expected_output="1 bullet point about {topic} that's under 15 words.",
        agent=agent,
    )

    crew = Crew(agents=[agent], tasks=[task])

    with patch.object(Crew, "kickoff") as mock_kickoff:
        mock_kickoff.side_effect = expected_outputs[:2] + [
            Exception("Simulated kickoff error")
        ]
        with pytest.raises(Exception, match="Simulated kickoff error"):
            crew.kickoff_for_each(inputs=inputs)


@pytest.mark.vcr(filter_headers=["authorization"])
@pytest.mark.asyncio
async def test_kickoff_async_basic_functionality_and_output():
    """Tests the basic functionality and output of kickoff_async."""
    from unittest.mock import patch

    inputs = {"topic": "dog"}

    agent = Agent(
        role="{topic} Researcher",
        goal="Express hot takes on {topic}.",
        backstory="You have a lot of experience with {topic}.",
    )

    task = Task(
        description="Give me an analysis around {topic}.",
        expected_output="1 bullet point about {topic} that's under 15 words.",
        agent=agent,
    )

    # Create the crew
    crew = Crew(
        agents=[agent],
        tasks=[task],
    )

    expected_output = "This is a sample output from kickoff."
    with patch.object(Crew, "kickoff", return_value=expected_output) as mock_kickoff:
        result = await crew.kickoff_async(inputs)

        assert isinstance(result, str), "Result should be a string"
        assert result == expected_output, "Result should match expected output"
        mock_kickoff.assert_called_once_with(inputs)


@pytest.mark.vcr(filter_headers=["authorization"])
@pytest.mark.asyncio
async def test_async_kickoff_for_each_async_basic_functionality_and_output():
    """Tests the basic functionality and output of akickoff_for_each_async."""
    from unittest.mock import patch

    inputs = [
        {"topic": "dog"},
        {"topic": "cat"},
        {"topic": "apple"},
    ]

    # Define expected outputs for each input
    expected_outputs = [
        "Dogs are loyal companions and popular pets.",
        "Cats are independent and low-maintenance pets.",
        "Apples are a rich source of dietary fiber and vitamin C.",
    ]

    agent = Agent(
        role="{topic} Researcher",
        goal="Express hot takes on {topic}.",
        backstory="You have a lot of experience with {topic}.",
    )

    task = Task(
        description="Give me an analysis around {topic}.",
        expected_output="1 bullet point about {topic} that's under 15 words.",
        agent=agent,
    )

    with patch.object(
        Crew, "kickoff_async", side_effect=expected_outputs
    ) as mock_kickoff_async:
        crew = Crew(agents=[agent], tasks=[task])

        results = await crew.kickoff_for_each_async(inputs)

        assert len(results) == len(inputs)
        assert results == expected_outputs
        for input_data in inputs:
            mock_kickoff_async.assert_any_call(inputs=input_data)


@pytest.mark.vcr(filter_headers=["authorization"])
@pytest.mark.asyncio
async def test_async_kickoff_for_each_async_empty_input():
    """Tests if akickoff_for_each_async handles an empty input list."""

    agent = Agent(
        role="{topic} Researcher",
        goal="Express hot takes on {topic}.",
        backstory="You have a lot of experience with {topic}.",
    )

    task = Task(
        description="Give me an analysis around {topic}.",
        expected_output="1 bullet point about {topic} that's under 15 words.",
        agent=agent,
    )

    # Create the crew
    crew = Crew(
        agents=[agent],
        tasks=[task],
    )

    # Call the function we are testing
    results = await crew.kickoff_for_each_async([])

    # Assertion
    assert results == [], "Result should be an empty list when input is empty"


def test_set_agents_step_callback():
    from unittest.mock import patch

    researcher_agent = Agent(
        role="Researcher",
        goal="Make the best research and analysis on content about AI and AI agents",
        backstory="You're an expert researcher, specialized in technology, software engineering, AI and startups. You work as a freelancer and is now working on doing research and analysis for a new customer.",
        allow_delegation=False,
    )

    list_ideas = Task(
        description="Give me a list of 5 interesting ideas to explore for na article, what makes them unique and interesting.",
        expected_output="Bullet point list of 5 important events.",
        agent=researcher_agent,
        async_execution=True,
    )

    crew = Crew(
        agents=[researcher_agent],
        process=Process.sequential,
        tasks=[list_ideas],
        step_callback=lambda: None,
    )

    with patch.object(Agent, "execute_task") as execute:
        execute.return_value = "ok"
        crew.kickoff()
        assert researcher_agent.step_callback is not None


def test_dont_set_agents_step_callback_if_already_set():
    from unittest.mock import patch

    def agent_callback(_):
        pass

    def crew_callback(_):
        pass

    researcher_agent = Agent(
        role="Researcher",
        goal="Make the best research and analysis on content about AI and AI agents",
        backstory="You're an expert researcher, specialized in technology, software engineering, AI and startups. You work as a freelancer and is now working on doing research and analysis for a new customer.",
        allow_delegation=False,
        step_callback=agent_callback,
    )

    list_ideas = Task(
        description="Give me a list of 5 interesting ideas to explore for na article, what makes them unique and interesting.",
        expected_output="Bullet point list of 5 important events.",
        agent=researcher_agent,
        async_execution=True,
    )

    crew = Crew(
        agents=[researcher_agent],
        process=Process.sequential,
        tasks=[list_ideas],
        step_callback=crew_callback,
    )

    with patch.object(Agent, "execute_task") as execute:
        execute.return_value = "ok"
        crew.kickoff()
        assert researcher_agent.step_callback is not crew_callback
        assert researcher_agent.step_callback is agent_callback


@pytest.mark.vcr(filter_headers=["authorization"])
def test_crew_function_calling_llm():
    from unittest.mock import patch

    from langchain.tools import tool
    from langchain_openai import ChatOpenAI

    llm = ChatOpenAI(model="gpt-3.5-turbo-0125")

    with patch.object(llm.client, "create", wraps=llm.client.create) as private_mock:

        @tool
        def learn_about_AI(topic) -> float:
            """Useful for when you need to learn about AI to write an paragraph about it."""
            return "AI is a very broad field."

        agent1 = Agent(
            role="test role",
            goal="test goal",
            backstory="test backstory",
            llm=ChatOpenAI(model="gpt-4-0125-preview"),
            tools=[learn_about_AI],
        )

        essay = Task(
            description="Write and then review an small paragraph on AI until it's AMAZING",
            expected_output="A 4 paragraph article about AI.",
            agent=agent1,
        )
        tasks = [essay]
        crew = Crew(agents=[agent1], tasks=tasks, function_calling_llm=llm)
        crew.kickoff()
        private_mock.assert_called()


@pytest.mark.vcr(filter_headers=["authorization"])
def test_task_with_no_arguments():
    from langchain.tools import tool

    @tool
    def return_data() -> str:
        "Useful to get the sales related data"
        return "January: 5, February: 10, March: 15, April: 20, May: 25"

    researcher = Agent(
        role="Researcher",
        goal="Make the best research and analysis on content about AI and AI agents",
        backstory="You're an expert researcher, specialized in technology, software engineering, AI and startups. You work as a freelancer and is now working on doing research and analysis for a new customer.",
        tools=[return_data],
        allow_delegation=False,
    )

    task = Task(
        description="Look at the available data nd give me a sense on the total number of sales.",
        expected_output="The total number of sales as an integer",
        agent=researcher,
    )

    crew = Crew(agents=[researcher], tasks=[task])

    result = crew.kickoff()
    assert result.raw_output() == "75"


def test_code_execution_flag_adds_code_tool_upon_kickoff():
    from crewai_tools import CodeInterpreterTool

    programmer = Agent(
        role="Programmer",
        goal="Write code to solve problems.",
        backstory="You're a programmer who loves to solve problems with code.",
        allow_delegation=False,
        allow_code_execution=True,
    )

    task = Task(
        description="How much is 2 + 2?",
        expected_output="The result of the sum as an integer.",
        agent=programmer,
    )

    crew = Crew(agents=[programmer], tasks=[task])
    crew.kickoff()
    assert len(programmer.tools) == 1
    assert programmer.tools[0].__class__ == CodeInterpreterTool


@pytest.mark.vcr(filter_headers=["authorization"])
def test_delegation_is_not_enabled_if_there_are_only_one_agent():
    from unittest.mock import patch

    researcher = Agent(
        role="Researcher",
        goal="Make the best research and analysis on content about AI and AI agents",
        backstory="You're an expert researcher, specialized in technology, software engineering, AI and startups. You work as a freelancer and is now working on doing research and analysis for a new customer.",
        allow_delegation=True,
    )

    task = Task(
        description="Look at the available data nd give me a sense on the total number of sales.",
        expected_output="The total number of sales as an integer",
        agent=researcher,
    )

    crew = Crew(agents=[researcher], tasks=[task])
<<<<<<< HEAD

    crew.kickoff()
    assert task.tools == []
=======
    with patch.object(Task, "execute") as execute:
        execute.return_value = "ok"
        crew.kickoff()
        assert task.tools == []
>>>>>>> 0bfa5494


@pytest.mark.vcr(filter_headers=["authorization"])
def test_agents_do_not_get_delegation_tools_with_there_is_only_one_agent():
    agent = Agent(
        role="Researcher",
        goal="Be super empathetic.",
        backstory="You're love to sey howdy.",
        allow_delegation=False,
    )

    task = Task(description="say howdy", expected_output="Howdy!", agent=agent)

    crew = Crew(agents=[agent], tasks=[task])

    result = crew.kickoff()
    assert (
        result.raw_output()
        == "Howdy! I hope this message finds you well and brings a smile to your face. Have a fantastic day!"
    )
    assert len(agent.tools) == 0


@pytest.mark.vcr(filter_headers=["authorization"])
def test_agent_usage_metrics_are_captured_for_sequential_process():
    agent = Agent(
        role="Researcher",
        goal="Be super empathetic.",
        backstory="You're love to sey howdy.",
        allow_delegation=False,
    )

    task = Task(description="say howdy", expected_output="Howdy!", agent=agent)

    crew = Crew(agents=[agent], tasks=[task])

    result = crew.kickoff()
    assert result.raw_output() == "Howdy!"

    required_keys = [
        "total_tokens",
        "prompt_tokens",
        "completion_tokens",
        "successful_requests",
    ]
    for key in required_keys:
        assert key in crew.usage_metrics, f"Key '{key}' not found in usage_metrics"
        assert crew.usage_metrics[key] > 0, f"Value for key '{key}' is zero"


@pytest.mark.vcr(filter_headers=["authorization"])
def test_agent_usage_metrics_are_captured_for_hierarchical_process():
    from langchain_openai import ChatOpenAI

    agent = Agent(
        role="Researcher",
        goal="Be super empathetic.",
        backstory="You're love to sey howdy.",
        allow_delegation=False,
    )

    task = Task(description="Ask the researched to say hi!", expected_output="Howdy!")

    crew = Crew(
        agents=[agent],
        tasks=[task],
        process=Process.hierarchical,
        manager_llm=ChatOpenAI(temperature=0, model="gpt-4o"),
    )

    result = crew.kickoff()
<<<<<<< HEAD
    assert result.raw_output() == '"Howdy!"'

    required_keys = [
        "total_tokens",
        "prompt_tokens",
        "completion_tokens",
        "successful_requests",
    ]
    for key in required_keys:
        assert key in crew.usage_metrics, f"Key '{key}' not found in usage_metrics"
        assert crew.usage_metrics[key] > 0, f"Value for key '{key}' is zero"
=======
    assert result == '"Howdy!"'

    assert crew.usage_metrics == {
        "total_tokens": 1927,
        "prompt_tokens": 1557,
        "completion_tokens": 370,
        "successful_requests": 4,
    }
>>>>>>> 0bfa5494


def test_crew_inputs_interpolate_both_agents_and_tasks():
    agent = Agent(
        role="{topic} Researcher",
        goal="Express hot takes on {topic}.",
        backstory="You have a lot of experience with {topic}.",
    )

    task = Task(
        description="Give me an analysis around {topic}.",
        expected_output="{points} bullet points about {topic}.",
    )

    crew = Crew(agents=[agent], tasks=[task], inputs={"topic": "AI", "points": 5})
    inputs = {"topic": "AI", "points": 5}
    crew._interpolate_inputs(inputs=inputs)  # Manual call for now

    assert crew.tasks[0].description == "Give me an analysis around AI."
    assert crew.tasks[0].expected_output == "5 bullet points about AI."
    assert crew.agents[0].role == "AI Researcher"
    assert crew.agents[0].goal == "Express hot takes on AI."
    assert crew.agents[0].backstory == "You have a lot of experience with AI."


def test_crew_inputs_interpolate_both_agents_and_tasks_diff():
    from unittest.mock import patch

    agent = Agent(
        role="{topic} Researcher",
        goal="Express hot takes on {topic}.",
        backstory="You have a lot of experience with {topic}.",
    )

    task = Task(
        description="Give me an analysis around {topic}.",
        expected_output="{points} bullet points about {topic}.",
        agent=agent,
    )

    crew = Crew(agents=[agent], tasks=[task])

    with patch.object(Agent, "execute_task") as execute:
        with patch.object(
            Agent, "interpolate_inputs", wraps=agent.interpolate_inputs
        ) as interpolate_agent_inputs:
            with patch.object(
                Task, "interpolate_inputs", wraps=task.interpolate_inputs
            ) as interpolate_task_inputs:
                execute.return_value = "ok"
                crew.kickoff(inputs={"topic": "AI", "points": 5})
                interpolate_agent_inputs.assert_called()
                interpolate_task_inputs.assert_called()


def test_crew_does_not_interpolate_without_inputs():
    from unittest.mock import patch

    agent = Agent(
        role="{topic} Researcher",
        goal="Express hot takes on {topic}.",
        backstory="You have a lot of experience with {topic}.",
    )

    task = Task(
        description="Give me an analysis around {topic}.",
        expected_output="{points} bullet points about {topic}.",
        agent=agent,
    )

    crew = Crew(agents=[agent], tasks=[task])

    with patch.object(Agent, "interpolate_inputs") as interpolate_agent_inputs:
        with patch.object(Task, "interpolate_inputs") as interpolate_task_inputs:
            crew.kickoff()
            interpolate_agent_inputs.assert_not_called()
            interpolate_task_inputs.assert_not_called()


# TODO: Ask @joao if we want to start throwing errors if inputs are not provided
# def test_crew_partial_inputs():
#     agent = Agent(
#         role="{topic} Researcher",
#         goal="Express hot takes on {topic}.",
#         backstory="You have a lot of experience with {topic}.",
#     )

#     task = Task(
#         description="Give me an analysis around {topic}.",
#         expected_output="{points} bullet points about {topic}.",
#     )

#     crew = Crew(agents=[agent], tasks=[task], inputs={"topic": "AI"})
#     inputs = {"topic": "AI"}
#     crew._interpolate_inputs(inputs=inputs)  # Manual call for now

#     assert crew.tasks[0].description == "Give me an analysis around AI."
#     assert crew.tasks[0].expected_output == "{points} bullet points about AI."
#     assert crew.agents[0].role == "AI Researcher"
#     assert crew.agents[0].goal == "Express hot takes on AI."
#     assert crew.agents[0].backstory == "You have a lot of experience with AI."


# TODO: If we do want ot throw errors if we are missing inputs. Add in this test.
# def test_crew_invalid_inputs():
#     agent = Agent(
#         role="{topic} Researcher",
#         goal="Express hot takes on {topic}.",
#         backstory="You have a lot of experience with {topic}.",
#     )

#     task = Task(
#         description="Give me an analysis around {topic}.",
#         expected_output="{points} bullet points about {topic}.",
#     )

#     crew = Crew(agents=[agent], tasks=[task], inputs={"subject": "AI"})
#     inputs = {"subject": "AI"}
#     crew._interpolate_inputs(inputs=inputs)  # Manual call for now

#     assert crew.tasks[0].description == "Give me an analysis around {topic}."
#     assert crew.tasks[0].expected_output == "{points} bullet points about {topic}."
#     assert crew.agents[0].role == "{topic} Researcher"
#     assert crew.agents[0].goal == "Express hot takes on {topic}."
#     assert crew.agents[0].backstory == "You have a lot of experience with {topic}."


def test_task_callback_on_crew():
    from unittest.mock import MagicMock, patch

    researcher_agent = Agent(
        role="Researcher",
        goal="Make the best research and analysis on content about AI and AI agents",
        backstory="You're an expert researcher, specialized in technology, software engineering, AI and startups. You work as a freelancer and is now working on doing research and analysis for a new customer.",
        allow_delegation=False,
    )

    list_ideas = Task(
        description="Give me a list of 5 interesting ideas to explore for na article, what makes them unique and interesting.",
        expected_output="Bullet point list of 5 important events.",
        agent=researcher_agent,
        async_execution=True,
    )

    mock_callback = MagicMock()

    crew = Crew(
        agents=[researcher_agent],
        process=Process.sequential,
        tasks=[list_ideas],
        task_callback=mock_callback,
    )

    with patch.object(Agent, "execute_task") as execute:
        execute.return_value = "ok"
        crew.kickoff()

        assert list_ideas.callback is not None
        mock_callback.assert_called_once()
        args, _ = mock_callback.call_args
        assert isinstance(args[0], TaskOutput)


@pytest.mark.vcr(filter_headers=["authorization"])
def test_tools_with_custom_caching():
    from unittest.mock import patch

    from crewai_tools import tool

    @tool
    def multiplcation_tool(first_number: int, second_number: int) -> str:
        """Useful for when you need to multiply two numbers together."""
        return first_number * second_number

    def cache_func(args, result):
        cache = result % 2 == 0
        return cache

    multiplcation_tool.cache_function = cache_func

    writer1 = Agent(
        role="Writer",
        goal="You write lesssons of math for kids.",
        backstory="You're an expert in writting and you love to teach kids but you know nothing of math.",
        tools=[multiplcation_tool],
        allow_delegation=False,
    )

    writer2 = Agent(
        role="Writer",
        goal="You write lesssons of math for kids.",
        backstory="You're an expert in writting and you love to teach kids but you know nothing of math.",
        tools=[multiplcation_tool],
        allow_delegation=False,
    )

    task1 = Task(
        description="What is 2 times 6? Return only the number after using the multiplication tool.",
        expected_output="the result of multiplication",
        agent=writer1,
    )

    task2 = Task(
        description="What is 3 times 1? Return only the number after using the multiplication tool.",
        expected_output="the result of multiplication",
        agent=writer1,
    )

    task3 = Task(
        description="What is 2 times 6? Return only the number after using the multiplication tool.",
        expected_output="the result of multiplication",
        agent=writer2,
    )

    task4 = Task(
        description="What is 3 times 1? Return only the number after using the multiplication tool.",
        expected_output="the result of multiplication",
        agent=writer2,
    )

    crew = Crew(agents=[writer1, writer2], tasks=[task1, task2, task3, task4])

    with patch.object(
        CacheHandler, "add", wraps=crew._cache_handler.add
    ) as add_to_cache:
        with patch.object(CacheHandler, "read", wraps=crew._cache_handler.read) as _:
            result = crew.kickoff()
            add_to_cache.assert_called_once_with(
                tool="multiplcation_tool",
                input={"first_number": 2, "second_number": 6},
                output=12,
            )
            assert result.raw_output() == "3"


@pytest.mark.vcr(filter_headers=["authorization"])
def test_using_contextual_memory():
    from unittest.mock import patch

    math_researcher = Agent(
        role="Researcher",
        goal="You research about math.",
        backstory="You're an expert in research and you love to learn new things.",
        allow_delegation=False,
    )

    task1 = Task(
        description="Research a topic to teach a kid aged 6 about math.",
        expected_output="A topic, explanation, angle, and examples.",
        agent=math_researcher,
    )

    crew = Crew(
        agents=[math_researcher],
        tasks=[task1],
        memory=True,
    )

    with patch.object(ContextualMemory, "build_context_for_task") as contextual_mem:
        crew.kickoff()
        contextual_mem.assert_called_once()


@pytest.mark.vcr(filter_headers=["authorization"])
def test_disabled_memory_using_contextual_memory():
    from unittest.mock import patch

    math_researcher = Agent(
        role="Researcher",
        goal="You research about math.",
        backstory="You're an expert in research and you love to learn new things.",
        allow_delegation=False,
    )

    task1 = Task(
        description="Research a topic to teach a kid aged 6 about math.",
        expected_output="A topic, explanation, angle, and examples.",
        agent=math_researcher,
    )

    crew = Crew(
        agents=[math_researcher],
        tasks=[task1],
        memory=False,
    )

    with patch.object(ContextualMemory, "build_context_for_task") as contextual_mem:
        crew.kickoff()
        contextual_mem.assert_not_called()


@pytest.mark.vcr(filter_headers=["authorization"])
def test_crew_log_file_output(tmp_path):
    test_file = tmp_path / "logs.txt"
    tasks = [
        Task(
            description="Say Hi",
            expected_output="The word: Hi",
            agent=researcher,
        )
    ]

    crew = Crew(agents=[researcher], tasks=tasks, output_log_file=str(test_file))
    crew.kickoff()
    assert test_file.exists()


@pytest.mark.vcr(filter_headers=["authorization"])
def test_manager_agent():
    from unittest.mock import patch

    task = Task(
        description="Come up with a list of 5 interesting ideas to explore for an article, then write one amazing paragraph highlight for each idea that showcases how good an article about this topic could be. Return the list of ideas with their paragraph and your notes.",
        expected_output="5 bullet points with a paragraph for each idea.",
    )

    manager = Agent(
        role="Manager",
        goal="Manage the crew and ensure the tasks are completed efficiently.",
        backstory="You're an experienced manager, skilled in overseeing complex projects and guiding teams to success. Your role is to coordinate the efforts of the crew members, ensuring that each task is completed on time and to the highest standard.",
        allow_delegation=False,
    )

    crew = Crew(
        agents=[researcher, writer],
        process=Process.hierarchical,
        manager_agent=manager,
        tasks=[task],
    )

    mock_task_output = TaskOutput(
        description="Mock description", raw_output="mocked output", agent="mocked agent"
    )

    # Because we are mocking execute_sync, we never hit the underlying _execute_core
    # which sets the output attribute of the task
    task.output = mock_task_output

    with patch.object(
        Task, "execute_sync", return_value=mock_task_output
    ) as mock_execute_sync:
        crew.kickoff()
        assert manager.allow_delegation is True
        mock_execute_sync.assert_called()


def test_manager_agent_in_agents_raises_exception():
    task = Task(
        description="Come up with a list of 5 interesting ideas to explore for an article, then write one amazing paragraph highlight for each idea that showcases how good an article about this topic could be. Return the list of ideas with their paragraph and your notes.",
        expected_output="5 bullet points with a paragraph for each idea.",
    )

    manager = Agent(
        role="Manager",
        goal="Manage the crew and ensure the tasks are completed efficiently.",
        backstory="You're an experienced manager, skilled in overseeing complex projects and guiding teams to success. Your role is to coordinate the efforts of the crew members, ensuring that each task is completed on time and to the highest standard.",
        allow_delegation=False,
    )

    with pytest.raises(pydantic_core._pydantic_core.ValidationError):
        Crew(
            agents=[researcher, writer, manager],
            process=Process.hierarchical,
            manager_agent=manager,
            tasks=[task],
        )


def test_manager_agent_with_tools_raises_exception():
    from crewai_tools import tool

    @tool
    def testing_tool(first_number: int, second_number: int) -> int:
        """Useful for when you need to multiply two numbers together."""
        return first_number * second_number

    task = Task(
        description="Come up with a list of 5 interesting ideas to explore for an article, then write one amazing paragraph highlight for each idea that showcases how good an article about this topic could be. Return the list of ideas with their paragraph and your notes.",
        expected_output="5 bullet points with a paragraph for each idea.",
    )

    manager = Agent(
        role="Manager",
        goal="Manage the crew and ensure the tasks are completed efficiently.",
        backstory="You're an experienced manager, skilled in overseeing complex projects and guiding teams to success. Your role is to coordinate the efforts of the crew members, ensuring that each task is completed on time and to the highest standard.",
        allow_delegation=False,
        tools=[testing_tool],
    )

    crew = Crew(
        agents=[researcher, writer],
        process=Process.hierarchical,
        manager_agent=manager,
        tasks=[task],
    )

    with pytest.raises(Exception):
        crew.kickoff()


@patch("crewai.crew.Crew.kickoff")
@patch("crewai.crew.CrewTrainingHandler")
@patch("crewai.crew.TaskEvaluator")
def test_crew_train_success(task_evaluator, crew_training_handler, kickoff):
    task = Task(
        description="Come up with a list of 5 interesting ideas to explore for an article, then write one amazing paragraph highlight for each idea that showcases how good an article about this topic could be. Return the list of ideas with their paragraph and your notes.",
        expected_output="5 bullet points with a paragraph for each idea.",
    )

    crew = Crew(
        agents=[researcher, writer],
        tasks=[task],
    )
    crew.train(n_iterations=2, inputs={"topic": "AI"})
    task_evaluator.assert_has_calls(
        [
            mock.call(researcher),
            mock.call().evaluate_training_data(
                training_data=crew_training_handler().load(),
                agent_id=str(researcher.id),
            ),
            mock.call().evaluate_training_data().model_dump(),
            mock.call(writer),
            mock.call().evaluate_training_data(
                training_data=crew_training_handler().load(),
                agent_id=str(writer.id),
            ),
            mock.call().evaluate_training_data().model_dump(),
        ]
    )

    crew_training_handler.assert_has_calls(
        [
            mock.call("training_data.pkl"),
            mock.call().load(),
            mock.call("trained_agents_data.pkl"),
            mock.call().save_trained_data(
                agent_id="Researcher",
                trained_data=task_evaluator().evaluate_training_data().model_dump(),
            ),
            mock.call("trained_agents_data.pkl"),
            mock.call().save_trained_data(
                agent_id="Senior Writer",
                trained_data=task_evaluator().evaluate_training_data().model_dump(),
            ),
            mock.call(),
            mock.call().load(),
            mock.call(),
            mock.call().load(),
        ]
    )

    kickoff.assert_has_calls(
        [mock.call(inputs={"topic": "AI"}), mock.call(inputs={"topic": "AI"})]
    )


def test_crew_train_error():
    task = Task(
        description="Come up with a list of 5 interesting ideas to explore for an article",
        expected_output="5 bullet points with a paragraph for each idea.",
    )

    crew = Crew(
        agents=[researcher, writer],
        tasks=[task],
    )

    with pytest.raises(TypeError) as e:
        crew.train()
        assert "train() missing 1 required positional argument: 'n_iterations'" in str(
            e
        )


<<<<<<< HEAD
# TODO: Test delegation in heirarchical process
=======
def test__setup_for_training():
    researcher.allow_delegation = True
    writer.allow_delegation = True
    agents = [researcher, writer]
    task = Task(
        description="Come up with a list of 5 interesting ideas to explore for an article",
        expected_output="5 bullet points with a paragraph for each idea.",
    )

    crew = Crew(
        agents=agents,
        tasks=[task],
    )

    assert crew._train is False
    assert task.human_input is False

    for agent in agents:
        assert agent.allow_delegation is True

    crew._setup_for_training()

    assert crew._train is True
    assert task.human_input is True

    for agent in agents:
        assert agent.allow_delegation is False
>>>>>>> 0bfa5494
<|MERGE_RESOLUTION|>--- conflicted
+++ resolved
@@ -1,12 +1,9 @@
 """Test Agent creation and execution basic functionality."""
 
 import json
-<<<<<<< HEAD
 from concurrent.futures import Future
-=======
 from unittest import mock
 from unittest.mock import patch
->>>>>>> 0bfa5494
 
 import pydantic_core
 import pytest
@@ -208,17 +205,11 @@
         manager_llm=ChatOpenAI(temperature=0, model="gpt-4"),
         tasks=[task],
     )
-<<<<<<< HEAD
 
     result = crew.kickoff()
 
     assert (
         result.raw_output()
-=======
-    result = crew.kickoff()
-    assert (
-        result
->>>>>>> 0bfa5494
         == "1. 'Demystifying AI: An in-depth exploration of Artificial Intelligence for the layperson' - In this piece, we will unravel the enigma of AI, simplifying its complexities into digestible information for the everyday individual. By using relatable examples and analogies, we will journey through the neural networks and machine learning algorithms that define AI, without the jargon and convoluted explanations that often accompany such topics.\n\n2. 'The Role of AI in Startups: A Game Changer?' - Startups today are harnessing the power of AI to revolutionize their businesses. This article will delve into how AI, as an innovative force, is shaping the startup ecosystem, transforming everything from customer service to product development. We'll explore real-life case studies of startups that have leveraged AI to accelerate their growth and disrupt their respective industries.\n\n3. 'AI and Ethics: Navigating the Complex Landscape' - AI brings with it not just technological advancements, but ethical dilemmas as well. This article will engage readers in a thought-provoking discussion on the ethical implications of AI, exploring issues like bias in algorithms, privacy concerns, job displacement, and the moral responsibility of AI developers. We will also discuss potential solutions and frameworks to address these challenges.\n\n4. 'Unveiling the AI Agents: The Future of Customer Service' - AI agents are poised to reshape the customer service landscape, offering businesses the ability to provide round-the-clock support and personalized experiences. In this article, we'll dive deep into the world of AI agents, examining how they work, their benefits and limitations, and how they're set to redefine customer interactions in the digital age.\n\n5. 'From Science Fiction to Reality: AI in Everyday Life' - AI, once a concept limited to the realm of sci-fi, has now permeated our daily lives. This article will highlight the ubiquitous presence of AI, from voice assistants and recommendation algorithms, to autonomous vehicles and smart homes. We'll explore how AI, in its various forms, is transforming our everyday experiences, making the future seem a lot closer than we imagined."
     )
 
@@ -420,12 +411,44 @@
         moveon.assert_called()
 
 
-<<<<<<< HEAD
+@pytest.mark.vcr(filter_headers=["authorization"])
+def test_crew_full_ouput():
+    agent = Agent(
+        role="test role",
+        goal="test goal",
+        backstory="test backstory",
+        allow_delegation=False,
+        verbose=True,
+    )
+
+    task1 = Task(
+        description="just say hi!",
+        expected_output="your greeting",
+        agent=agent,
+    )
+    task2 = Task(
+        description="just say hello!",
+        expected_output="your greeting",
+        agent=agent,
+    )
+
+    crew = Crew(agents=[agent], tasks=[task1, task2], full_output=True)
+
+    result = crew.kickoff()
+
+    assert result == {
+        "final_output": "Hello!",
+        "tasks_outputs": [task1.output, task2.output],
+        "usage_metrics": {
+            "total_tokens": 517,
+            "prompt_tokens": 466,
+            "completion_tokens": 51,
+            "successful_requests": 3,
+        },
+    }
+
+
 def test_agents_rpm_is_never_set_if_crew_max_RPM_is_not_set():
-=======
-@pytest.mark.vcr(filter_headers=["authorization"])
-def test_crew_full_output():
->>>>>>> 0bfa5494
     agent = Agent(
         role="test role",
         goal="test goal",
@@ -554,7 +577,6 @@
     )
 
     result = crew.kickoff()
-<<<<<<< HEAD
     print(result.raw_output())
     assert result.raw_output().startswith(
         "- The impact of AI agents on remote work productivity."
@@ -567,18 +589,39 @@
         role="Researcher",
         goal="Make the best research and analysis on content about AI and AI agents",
         backstory="You're an expert researcher, specialized in technology, software engineering, AI and startups. You work as a freelancer and is now working on doing research and analysis for a new customer.",
-=======
-
-    assert result == {
-        "final_output": "Hello!",
-        "tasks_outputs": [task1.output, task2.output],
-        "usage_metrics": {
-            "total_tokens": 348,
-            "prompt_tokens": 314,
-            "completion_tokens": 34,
-            "successful_requests": 2,
-        },
-    }
+        allow_delegation=False,
+    )
+
+    bullet_list = Task(
+        description="Generate a list of 5 interesting ideas to explore for an article, where each bulletpoint is under 15 words.",
+        expected_output="Bullet point list of 5 important events. No additional commentary.",
+        agent=researcher_agent,
+        async_execution=True,
+    )
+    numbered_list = Task(
+        description="Generate a list of 5 interesting ideas to explore for an article, where each bulletpoint is under 15 words.",
+        expected_output="Numbered list of 5 important events. No additional commentary.",
+        agent=researcher_agent,
+        async_execution=True,
+    )
+    letter_list = Task(
+        description="Generate a list of 5 interesting ideas to explore for an article, where each bulletpoint is under 15 words.",
+        expected_output="Numbered list using [A), B), C)] list of 5 important events. No additional commentary.",
+        agent=researcher_agent,
+        async_execution=True,
+    )
+
+    crew = Crew(
+        agents=[researcher_agent],
+        process=Process.sequential,
+        tasks=[bullet_list, numbered_list, letter_list],
+    )
+
+    # Expected result is that we are going to concatenate the output from each async task.
+    # Because we add a buffer between each task, we should see a "----------" string
+    # after the first and second task in the final output.
+    result = crew.kickoff()
+    assert result.raw_output().count("\n\n----------\n\n") == 2
 
 
 @pytest.mark.vcr(filter_headers=["authorization"])
@@ -661,82 +704,6 @@
             # assert result["usage_metrics"][key] > 0
 
 
-def test_agents_rpm_is_never_set_if_crew_max_RPM_is_not_set():
-    agent = Agent(
-        role="test role",
-        goal="test goal",
-        backstory="test backstory",
->>>>>>> 0bfa5494
-        allow_delegation=False,
-    )
-
-    bullet_list = Task(
-        description="Generate a list of 5 interesting ideas to explore for an article, where each bulletpoint is under 15 words.",
-        expected_output="Bullet point list of 5 important events. No additional commentary.",
-        agent=researcher_agent,
-        async_execution=True,
-    )
-    numbered_list = Task(
-        description="Generate a list of 5 interesting ideas to explore for an article, where each bulletpoint is under 15 words.",
-        expected_output="Numbered list of 5 important events. No additional commentary.",
-        agent=researcher_agent,
-        async_execution=True,
-    )
-    letter_list = Task(
-        description="Generate a list of 5 interesting ideas to explore for an article, where each bulletpoint is under 15 words.",
-        expected_output="Numbered list using [A), B), C)] list of 5 important events. No additional commentary.",
-        agent=researcher_agent,
-        async_execution=True,
-    )
-
-    crew = Crew(
-        agents=[researcher_agent],
-        process=Process.sequential,
-        tasks=[bullet_list, numbered_list, letter_list],
-    )
-
-    # Expected result is that we are going to concatenate the output from each async task.
-    # Because we add a buffer between each task, we should see a "----------" string
-    # after the first and second task in the final output.
-    result = crew.kickoff()
-    assert result.raw_output().count("\n\n----------\n\n") == 2
-
-
-def test_wait_for_async_execution_before_sync_execution():
-    researcher_agent = Agent(
-        role="Researcher",
-        goal="Make the best research and analysis on content about AI and AI agents",
-        backstory="You're an expert researcher, specialized in technology, software engineering, AI and startups. You work as a freelancer and is now working on doing research and analysis for a new customer.",
-        allow_delegation=False,
-    )
-
-    writer_agent = Agent(
-        role="Writer",
-        goal="Write the best content about AI and AI agents.",
-        backstory="You're a writer, specialized in technology, software engineering, AI and startups. You work as a freelancer and are now working on writing content for a new customer.",
-        allow_delegation=False,
-    )
-
-    bullet_list = Task(
-        description="Generate a list of 5 interesting ideas to explore for an article, where each bulletpoint is under 15 words.",
-        expected_output="Bullet point list of 5 important events. No additional commentary.",
-        agent=researcher_agent,
-        async_execution=True,
-    )
-    article_writer = Task(
-        description="Convert a bulleted list into a 1 paragraph article.",
-        expected_output="A paragraph article with 5 sentences.",
-        agent=writer_agent,
-        async_execution=False,
-    )
-
-    crew = Crew(
-        agents=[researcher_agent, writer_agent],
-        process=Process.sequential,
-        tasks=[bullet_list, article_writer],
-    )
-
-
 @pytest.mark.vcr(filter_headers=["authorization"])
 def test_async_task_execution_call_count():
     from unittest.mock import MagicMock, patch
@@ -1220,16 +1187,9 @@
     )
 
     crew = Crew(agents=[researcher], tasks=[task])
-<<<<<<< HEAD
 
     crew.kickoff()
     assert task.tools == []
-=======
-    with patch.object(Task, "execute") as execute:
-        execute.return_value = "ok"
-        crew.kickoff()
-        assert task.tools == []
->>>>>>> 0bfa5494
 
 
 @pytest.mark.vcr(filter_headers=["authorization"])
@@ -1301,7 +1261,6 @@
     )
 
     result = crew.kickoff()
-<<<<<<< HEAD
     assert result.raw_output() == '"Howdy!"'
 
     required_keys = [
@@ -1313,16 +1272,6 @@
     for key in required_keys:
         assert key in crew.usage_metrics, f"Key '{key}' not found in usage_metrics"
         assert crew.usage_metrics[key] > 0, f"Value for key '{key}' is zero"
-=======
-    assert result == '"Howdy!"'
-
-    assert crew.usage_metrics == {
-        "total_tokens": 1927,
-        "prompt_tokens": 1557,
-        "completion_tokens": 370,
-        "successful_requests": 4,
-    }
->>>>>>> 0bfa5494
 
 
 def test_crew_inputs_interpolate_both_agents_and_tasks():
@@ -1798,9 +1747,6 @@
         )
 
 
-<<<<<<< HEAD
-# TODO: Test delegation in heirarchical process
-=======
 def test__setup_for_training():
     researcher.allow_delegation = True
     writer.allow_delegation = True
@@ -1827,5 +1773,4 @@
     assert task.human_input is True
 
     for agent in agents:
-        assert agent.allow_delegation is False
->>>>>>> 0bfa5494
+        assert agent.allow_delegation is False