import asyncio
import json
import uuid
from concurrent.futures import Future
from hashlib import md5
from typing import TYPE_CHECKING, Any, Dict, List, Optional, Tuple, Union

from langchain_core.callbacks import BaseCallbackHandler
from pydantic import (
    UUID4,
    BaseModel,
    ConfigDict,
    Field,
    InstanceOf,
    Json,
    PrivateAttr,
    field_validator,
    model_validator,
)
from pydantic_core import PydanticCustomError

from crewai.agent import Agent
from crewai.agents.agent_builder.base_agent import BaseAgent
from crewai.agents.cache import CacheHandler
from crewai.crews.crew_output import CrewOutput
from crewai.memory.entity.entity_memory import EntityMemory
from crewai.memory.long_term.long_term_memory import LongTermMemory
from crewai.memory.short_term.short_term_memory import ShortTermMemory
from crewai.process import Process
from crewai.task import Task
from crewai.tasks.conditional_task import ConditionalTask
from crewai.tasks.task_output import TaskOutput
from crewai.telemetry import Telemetry
from crewai.tools.agent_tools import AgentTools
from crewai.utilities import I18N, FileHandler, Logger, RPMController
<<<<<<< HEAD
from crewai.utilities.constants import TRAINED_AGENTS_DATA_FILE, TRAINING_DATA_FILE
=======
from crewai.utilities.constants import (
    TRAINED_AGENTS_DATA_FILE,
    TRAINING_DATA_FILE,
)
from crewai.utilities.evaluators.crew_evaluator_handler import CrewEvaluator
>>>>>>> 25c314be
from crewai.utilities.evaluators.task_evaluator import TaskEvaluator
from crewai.utilities.formatter import (
    aggregate_raw_outputs_from_task_outputs,
    aggregate_raw_outputs_from_tasks,
)
from crewai.utilities.planning_handler import CrewPlanner
from crewai.utilities.task_output_storage_handler import TaskOutputStorageHandler
from crewai.utilities.training_handler import CrewTrainingHandler

try:
    import agentops
except ImportError:
    agentops = None

if TYPE_CHECKING:
    from crewai.pipeline.pipeline import Pipeline


class Crew(BaseModel):
    """
    Represents a group of agents, defining how they should collaborate and the tasks they should perform.

    Attributes:
        tasks: List of tasks assigned to the crew.
        agents: List of agents part of this crew.
        manager_llm: The language model that will run manager agent.
        manager_agent: Custom agent that will be used as manager.
        memory: Whether the crew should use memory to store memories of it's execution.
        manager_callbacks: The callback handlers to be executed by the manager agent when hierarchical process is used
        cache: Whether the crew should use a cache to store the results of the tools execution.
        function_calling_llm: The language model that will run the tool calling for all the agents.
        process: The process flow that the crew will follow (e.g., sequential, hierarchical).
        verbose: Indicates the verbosity level for logging during execution.
        config: Configuration settings for the crew.
        max_rpm: Maximum number of requests per minute for the crew execution to be respected.
        prompt_file: Path to the prompt json file to be used for the crew.
        id: A unique identifier for the crew instance.
        task_callback: Callback to be executed after each task for every agents execution.
        step_callback: Callback to be executed after each step for every agents execution.
        share_crew: Whether you want to share the complete crew information and execution with crewAI to make the library better, and allow us to train models.
        planning: Plan the crew execution and add the plan to the crew.
    """

    __hash__ = object.__hash__  # type: ignore
    _execution_span: Any = PrivateAttr()
    _rpm_controller: RPMController = PrivateAttr()
    _logger: Logger = PrivateAttr()
    _file_handler: FileHandler = PrivateAttr()
    _cache_handler: InstanceOf[CacheHandler] = PrivateAttr(default=CacheHandler())
    _short_term_memory: Optional[InstanceOf[ShortTermMemory]] = PrivateAttr()
    _long_term_memory: Optional[InstanceOf[LongTermMemory]] = PrivateAttr()
    _entity_memory: Optional[InstanceOf[EntityMemory]] = PrivateAttr()
    _train: Optional[bool] = PrivateAttr(default=False)
    _train_iteration: Optional[int] = PrivateAttr()
    _inputs: Optional[Dict[str, Any]] = PrivateAttr(default=None)
    _logging_color: str = PrivateAttr(
        default="bold_purple",
    )
    _task_output_handler: TaskOutputStorageHandler = PrivateAttr(
        default_factory=TaskOutputStorageHandler
    )

    name: Optional[str] = Field(default=None)
    cache: bool = Field(default=True)
    model_config = ConfigDict(arbitrary_types_allowed=True)
    tasks: List[Task] = Field(default_factory=list)
    agents: List[BaseAgent] = Field(default_factory=list)
    process: Process = Field(default=Process.sequential)
    verbose: int = Field(default=0)
    memory: bool = Field(
        default=False,
        description="Whether the crew should use memory to store memories of it's execution",
    )
    embedder: Optional[dict] = Field(
        default={"provider": "openai"},
        description="Configuration for the embedder to be used for the crew.",
    )
    usage_metrics: Optional[dict] = Field(
        default=None,
        description="Metrics for the LLM usage during all tasks execution.",
    )
    manager_llm: Optional[Any] = Field(
        description="Language model that will run the agent.", default=None
    )
    manager_agent: Optional[BaseAgent] = Field(
        description="Custom agent that will be used as manager.", default=None
    )
    manager_callbacks: Optional[List[InstanceOf[BaseCallbackHandler]]] = Field(
        default=None,
        description="A list of callback handlers to be executed by the manager agent when hierarchical process is used",
    )
    function_calling_llm: Optional[Any] = Field(
        description="Language model that will run the agent.", default=None
    )
    config: Optional[Union[Json, Dict[str, Any]]] = Field(default=None)
    id: UUID4 = Field(default_factory=uuid.uuid4, frozen=True)
    share_crew: Optional[bool] = Field(default=False)
    step_callback: Optional[Any] = Field(
        default=None,
        description="Callback to be executed after each step for all agents execution.",
    )
    task_callback: Optional[Any] = Field(
        default=None,
        description="Callback to be executed after each task for all agents execution.",
    )
    max_rpm: Optional[int] = Field(
        default=None,
        description="Maximum number of requests per minute for the crew execution to be respected.",
    )
    prompt_file: str = Field(
        default=None,
        description="Path to the prompt json file to be used for the crew.",
    )
    output_log_file: Optional[str] = Field(
        default=None,
        description="output_log_file",
    )
    planning: Optional[bool] = Field(
        default=False,
        description="Plan the crew execution and add the plan to the crew.",
    )
    planning_llm: Optional[Any] = Field(
        default=None,
        description="Language model that will run the AgentPlanner if planning is True.",
    )
    task_execution_output_json_files: Optional[List[str]] = Field(
        default=None,
        description="List of file paths for task execution JSON files.",
    )
    execution_logs: List[Dict[str, Any]] = Field(
        default=[],
        description="List of execution logs for tasks",
    )

    @field_validator("id", mode="before")
    @classmethod
    def _deny_user_set_id(cls, v: Optional[UUID4]) -> None:
        """Prevent manual setting of the 'id' field by users."""
        if v:
            raise PydanticCustomError(
                "may_not_set_field", "The 'id' field cannot be set by the user.", {}
            )

    @field_validator("config", mode="before")
    @classmethod
    def check_config_type(
        cls, v: Union[Json, Dict[str, Any]]
    ) -> Union[Json, Dict[str, Any]]:
        """Validates that the config is a valid type.
        Args:
            v: The config to be validated.
        Returns:
            The config if it is valid.
        """

        # TODO: Improve typing
        return json.loads(v) if isinstance(v, Json) else v  # type: ignore

    @model_validator(mode="after")
    def set_private_attrs(self) -> "Crew":
        """Set private attributes."""
        self._cache_handler = CacheHandler()
        self._logger = Logger(self.verbose)
        if self.output_log_file:
            self._file_handler = FileHandler(self.output_log_file)
        self._rpm_controller = RPMController(max_rpm=self.max_rpm, logger=self._logger)
        self._telemetry = Telemetry()
        self._telemetry.set_tracer()
        return self

    @model_validator(mode="after")
    def create_crew_memory(self) -> "Crew":
        """Set private attributes."""
        if self.memory:
            self._long_term_memory = LongTermMemory()
            self._short_term_memory = ShortTermMemory(
                crew=self, embedder_config=self.embedder
            )
            self._entity_memory = EntityMemory(crew=self, embedder_config=self.embedder)
        return self

    @model_validator(mode="after")
    def check_manager_llm(self):
        """Validates that the language model is set when using hierarchical process."""
        if self.process == Process.hierarchical:
            if not self.manager_llm and not self.manager_agent:
                raise PydanticCustomError(
                    "missing_manager_llm_or_manager_agent",
                    "Attribute `manager_llm` or `manager_agent` is required when using hierarchical process.",
                    {},
                )

            if (self.manager_agent is not None) and (
                self.agents.count(self.manager_agent) > 0
            ):
                raise PydanticCustomError(
                    "manager_agent_in_agents",
                    "Manager agent should not be included in agents list.",
                    {},
                )

        return self

    @model_validator(mode="after")
    def check_config(self):
        """Validates that the crew is properly configured with agents and tasks."""
        if not self.config and not self.tasks and not self.agents:
            raise PydanticCustomError(
                "missing_keys",
                "Either 'agents' and 'tasks' need to be set or 'config'.",
                {},
            )

        if self.config:
            self._setup_from_config()

        if self.agents:
            for agent in self.agents:
                if self.cache:
                    agent.set_cache_handler(self._cache_handler)
                if self.max_rpm:
                    agent.set_rpm_controller(self._rpm_controller)
        return self

    @model_validator(mode="after")
    def validate_tasks(self):
        if self.process == Process.sequential:
            for task in self.tasks:
                if task.agent is None:
                    raise PydanticCustomError(
                        "missing_agent_in_task",
                        f"Sequential process error: Agent is missing in the task with the following description: {task.description}",  # type: ignore # Argument of type "str" cannot be assigned to parameter "message_template" of type "LiteralString"
                        {},
                    )

        return self

    @model_validator(mode="after")
    def validate_end_with_at_most_one_async_task(self):
        """Validates that the crew ends with at most one asynchronous task."""
        final_async_task_count = 0

        # Traverse tasks backward
        for task in reversed(self.tasks):
            if task.async_execution:
                final_async_task_count += 1
            else:
                break  # Stop traversing as soon as a non-async task is encountered

        if final_async_task_count > 1:
            raise PydanticCustomError(
                "async_task_count",
                "The crew must end with at most one asynchronous task.",
                {},
            )

        return self

    @model_validator(mode="after")
    def validate_first_task(self) -> "Crew":
        """Ensure the first task is not a ConditionalTask."""
        if self.tasks and isinstance(self.tasks[0], ConditionalTask):
            raise PydanticCustomError(
                "invalid_first_task",
                "The first task cannot be a ConditionalTask.",
                {},
            )
        return self

    @model_validator(mode="after")
    def validate_async_tasks_not_async(self) -> "Crew":
        """Ensure that ConditionalTask is not async."""
        for task in self.tasks:
            if task.async_execution and isinstance(task, ConditionalTask):
                raise PydanticCustomError(
                    "invalid_async_conditional_task",
                    f"Conditional Task: {task.description} , cannot be executed asynchronously.",  # type: ignore # Argument of type "str" cannot be assigned to parameter "message_template" of type "LiteralString"
                    {},
                )
        return self

    @model_validator(mode="after")
    def validate_async_task_cannot_include_sequential_async_tasks_in_context(self):
        """
        Validates that if a task is set to be executed asynchronously,
        it cannot include other asynchronous tasks in its context unless
        separated by a synchronous task.
        """
        for i, task in enumerate(self.tasks):
            if task.async_execution and task.context:
                for context_task in task.context:
                    if context_task.async_execution:
                        for j in range(i - 1, -1, -1):
                            if self.tasks[j] == context_task:
                                raise ValueError(
                                    f"Task '{task.description}' is asynchronous and cannot include other sequential asynchronous tasks in its context."
                                )
                            if not self.tasks[j].async_execution:
                                break
        return self

    @model_validator(mode="after")
    def validate_context_no_future_tasks(self):
        """Validates that a task's context does not include future tasks."""
        task_indices = {id(task): i for i, task in enumerate(self.tasks)}

        for task in self.tasks:
            if task.context:
                for context_task in task.context:
                    if id(context_task) not in task_indices:
                        continue  # Skip context tasks not in the main tasks list
                    if task_indices[id(context_task)] > task_indices[id(task)]:
                        raise ValueError(
                            f"Task '{task.description}' has a context dependency on a future task '{context_task.description}', which is not allowed."
                        )
        return self

    @property
    def key(self) -> str:
        source = [agent.key for agent in self.agents] + [
            task.key for task in self.tasks
        ]
        return md5("|".join(source).encode()).hexdigest()

    def _setup_from_config(self):
        assert self.config is not None, "Config should not be None."

        """Initializes agents and tasks from the provided config."""
        if not self.config.get("agents") or not self.config.get("tasks"):
            raise PydanticCustomError(
                "missing_keys_in_config", "Config should have 'agents' and 'tasks'.", {}
            )

        self.process = self.config.get("process", self.process)
        self.agents = [Agent(**agent) for agent in self.config["agents"]]
        self.tasks = [self._create_task(task) for task in self.config["tasks"]]

    def _create_task(self, task_config: Dict[str, Any]) -> Task:
        """Creates a task instance from its configuration.

        Args:
            task_config: The configuration of the task.

        Returns:
            A task instance.
        """
        task_agent = next(
            agt for agt in self.agents if agt.role == task_config["agent"]
        )
        del task_config["agent"]
        return Task(**task_config, agent=task_agent)

    def _setup_for_training(self) -> None:
        """Sets up the crew for training."""
        self._train = True

        for task in self.tasks:
            task.human_input = True

        for agent in self.agents:
            agent.allow_delegation = False

        CrewTrainingHandler(TRAINING_DATA_FILE).initialize_file()
        CrewTrainingHandler(TRAINED_AGENTS_DATA_FILE).initialize_file()

    def train(self, n_iterations: int, inputs: Optional[Dict[str, Any]] = {}) -> None:
        """Trains the crew for a given number of iterations."""
        self._setup_for_training()

        for n_iteration in range(n_iterations):
            self._train_iteration = n_iteration
            self.kickoff(inputs=inputs)

        training_data = CrewTrainingHandler(TRAINING_DATA_FILE).load()

        for agent in self.agents:
            result = TaskEvaluator(agent).evaluate_training_data(
                training_data=training_data, agent_id=str(agent.id)
            )

            CrewTrainingHandler(TRAINED_AGENTS_DATA_FILE).save_trained_data(
                agent_id=str(agent.role), trained_data=result.model_dump()
            )

    def kickoff(
        self,
        inputs: Optional[Dict[str, Any]] = None,
    ) -> CrewOutput:
        """Starts the crew to work on its assigned tasks."""
        self._execution_span = self._telemetry.crew_execution_span(self, inputs)
        self._task_output_handler.reset()
        self._logging_color = "bold_purple"

        if inputs is not None:
            self._inputs = inputs
            self._interpolate_inputs(inputs)
        self._set_tasks_callbacks()

        i18n = I18N(prompt_file=self.prompt_file)

        for agent in self.agents:
            agent.i18n = i18n
            # type: ignore[attr-defined] # Argument 1 to "_interpolate_inputs" of "Crew" has incompatible type "dict[str, Any] | None"; expected "dict[str, Any]"
            agent.crew = self  # type: ignore[attr-defined]
            # TODO: Create an AgentFunctionCalling protocol for future refactoring
            if not agent.function_calling_llm:  # type: ignore # "BaseAgent" has no attribute "function_calling_llm"
                agent.function_calling_llm = self.function_calling_llm  # type: ignore # "BaseAgent" has no attribute "function_calling_llm"

            if agent.allow_code_execution:  # type: ignore # BaseAgent" has no attribute "allow_code_execution"
                agent.tools += agent.get_code_execution_tools()  # type: ignore # "BaseAgent" has no attribute "get_code_execution_tools"; maybe "get_delegation_tools"?

            if not agent.step_callback:  # type: ignore # "BaseAgent" has no attribute "step_callback"
                agent.step_callback = self.step_callback  # type: ignore # "BaseAgent" has no attribute "step_callback"

            agent.create_agent_executor()

        if self.planning:
            self._handle_crew_planning()

        metrics = []

        if self.process == Process.sequential:
            result = self._run_sequential_process()
        elif self.process == Process.hierarchical:
            result = self._run_hierarchical_process()
        else:
            raise NotImplementedError(
                f"The process '{self.process}' is not implemented yet."
            )
        metrics += [agent._token_process.get_summary() for agent in self.agents]

        self.usage_metrics = {
            key: sum([m[key] for m in metrics if m is not None]) for key in metrics[0]
        }

        return result

    def kickoff_for_each(self, inputs: List[Dict[str, Any]]) -> List[CrewOutput]:
        """Executes the Crew's workflow for each input in the list and aggregates results."""
        results: List[CrewOutput] = []

        # Initialize the parent crew's usage metrics
        total_usage_metrics = {
            "total_tokens": 0,
            "prompt_tokens": 0,
            "completion_tokens": 0,
            "successful_requests": 0,
        }

        for input_data in inputs:
            crew = self.copy()

            output = crew.kickoff(inputs=input_data)

            if crew.usage_metrics:
                for key in total_usage_metrics:
                    total_usage_metrics[key] += crew.usage_metrics.get(key, 0)

            results.append(output)

        self.usage_metrics = total_usage_metrics
        self._task_output_handler.reset()
        return results

    async def kickoff_async(self, inputs: Optional[Dict[str, Any]] = {}) -> CrewOutput:
        """Asynchronous kickoff method to start the crew execution."""
        return await asyncio.to_thread(self.kickoff, inputs)

    async def kickoff_for_each_async(self, inputs: List[Dict]) -> List[CrewOutput]:
        crew_copies = [self.copy() for _ in inputs]

        async def run_crew(crew, input_data):
            return await crew.kickoff_async(inputs=input_data)

        tasks = [
            asyncio.create_task(run_crew(crew_copies[i], inputs[i]))
            for i in range(len(inputs))
        ]
        tasks = [
            asyncio.create_task(run_crew(crew_copies[i], inputs[i]))
            for i in range(len(inputs))
        ]

        results = await asyncio.gather(*tasks)

        total_usage_metrics = {
            "total_tokens": 0,
            "prompt_tokens": 0,
            "completion_tokens": 0,
            "successful_requests": 0,
        }
        for crew in crew_copies:
            if crew.usage_metrics:
                for key in total_usage_metrics:
                    total_usage_metrics[key] += crew.usage_metrics.get(key, 0)

        self.usage_metrics = total_usage_metrics

        total_usage_metrics = {
            "total_tokens": 0,
            "prompt_tokens": 0,
            "completion_tokens": 0,
            "successful_requests": 0,
        }
        for crew in crew_copies:
            if crew.usage_metrics:
                for key in total_usage_metrics:
                    total_usage_metrics[key] += crew.usage_metrics.get(key, 0)

        self.usage_metrics = total_usage_metrics
        self._task_output_handler.reset()
        return results

    def _handle_crew_planning(self):
        """Handles the Crew planning."""
        self._logger.log("info", "Planning the crew execution")
        result = CrewPlanner(
            tasks=self.tasks, planning_agent_llm=self.planning_llm
        )._handle_crew_planning()

        for task, step_plan in zip(self.tasks, result.list_of_plans_per_task):
            task.description += step_plan

    def _store_execution_log(
        self,
        task: Task,
        output: TaskOutput,
        task_index: int,
        was_replayed: bool = False,
    ):
        if self._inputs:
            inputs = self._inputs
        else:
            inputs = {}

        log = {
            "task": task,
            "output": {
                "description": output.description,
                "summary": output.summary,
                "raw": output.raw,
                "pydantic": output.pydantic,
                "json_dict": output.json_dict,
                "output_format": output.output_format,
                "agent": output.agent,
            },
            "task_index": task_index,
            "inputs": inputs,
            "was_replayed": was_replayed,
        }
        self._task_output_handler.update(task_index, log)

    def _run_sequential_process(self) -> CrewOutput:
        """Executes tasks sequentially and returns the final output."""
        return self._execute_tasks(self.tasks)

    def _run_hierarchical_process(self) -> CrewOutput:
        """Creates and assigns a manager agent to make sure the crew completes the tasks."""
        self._create_manager_agent()
        return self._execute_tasks(self.tasks)

    def _create_manager_agent(self):
        i18n = I18N(prompt_file=self.prompt_file)
        if self.manager_agent is not None:
            self.manager_agent.allow_delegation = True
            manager = self.manager_agent
            if manager.tools is not None and len(manager.tools) > 0:
                raise Exception("Manager agent should not have tools")
            manager.tools = self.manager_agent.get_delegation_tools(self.agents)
        else:
            manager = Agent(
                role=i18n.retrieve("hierarchical_manager_agent", "role"),
                goal=i18n.retrieve("hierarchical_manager_agent", "goal"),
                backstory=i18n.retrieve("hierarchical_manager_agent", "backstory"),
                tools=AgentTools(agents=self.agents).tools(),
                llm=self.manager_llm,
                verbose=self.verbose,
            )
            self.manager_agent = manager

    def _execute_tasks(
        self,
        tasks: List[Task],
        start_index: Optional[int] = 0,
        was_replayed: bool = False,
    ) -> CrewOutput:
        """Executes tasks sequentially and returns the final output.

        Args:
            tasks (List[Task]): List of tasks to execute
            manager (Optional[BaseAgent], optional): Manager agent to use for delegation. Defaults to None.

        Returns:
            CrewOutput: Final output of the crew
        """

        task_outputs: List[TaskOutput] = []
        futures: List[Tuple[Task, Future[TaskOutput], int]] = []
        last_sync_output: Optional[TaskOutput] = None

        for task_index, task in enumerate(tasks):
            if start_index is not None and task_index < start_index:
                if task.output:
                    if task.async_execution:
                        task_outputs.append(task.output)
                    else:
                        task_outputs = [task.output]
                        last_sync_output = task.output
                continue

            agent_to_use = self._get_agent_to_use(task)
            if agent_to_use is None:
                raise ValueError(
                    f"No agent available for task: {task.description}. Ensure that either the task has an assigned agent or a manager agent is provided."
                )

            self._prepare_agent_tools(task)
            self._log_task_start(task, agent_to_use.role)

            if isinstance(task, ConditionalTask):
                skipped_task_output = self._handle_conditional_task(
                    task, task_outputs, futures, task_index, was_replayed
                )
                if skipped_task_output:
                    continue

            if task.async_execution:
                context = self._get_context(
                    task, [last_sync_output] if last_sync_output else []
                )
                future = task.execute_async(
                    agent=agent_to_use,
                    context=context,
                    tools=agent_to_use.tools,
                )
                futures.append((task, future, task_index))
            else:
                if futures:
                    task_outputs = self._process_async_tasks(futures, was_replayed)
                    futures.clear()

                context = self._get_context(task, task_outputs)
                task_output = task.execute_sync(
                    agent=agent_to_use,
                    context=context,
                    tools=agent_to_use.tools,
                )
                task_outputs = [task_output]
                self._process_task_result(task, task_output)
                self._store_execution_log(task, task_output, task_index, was_replayed)

        if futures:
            task_outputs = self._process_async_tasks(futures, was_replayed)

        return self._create_crew_output(task_outputs)

    def _handle_conditional_task(
        self,
        task: ConditionalTask,
        task_outputs: List[TaskOutput],
        futures: List[Tuple[Task, Future[TaskOutput], int]],
        task_index: int,
        was_replayed: bool,
    ) -> Optional[TaskOutput]:
        if futures:
            task_outputs = self._process_async_tasks(futures, was_replayed)
            futures.clear()

        previous_output = task_outputs[task_index - 1] if task_outputs else None
        if previous_output is not None and not task.should_execute(previous_output):
            self._logger.log(
                "debug",
                f"Skipping conditional task: {task.description}",
                color="yellow",
            )
            skipped_task_output = task.get_skipped_task_output()

            if not was_replayed:
                self._store_execution_log(task, skipped_task_output, task_index)
            return skipped_task_output
        return None

    def _prepare_agent_tools(self, task: Task):
        if self.process == Process.hierarchical:
            if self.manager_agent:
                self._update_manager_tools(task)
            else:
                raise ValueError("Manager agent is required for hierarchical process.")
        elif task.agent and task.agent.allow_delegation:
            self._add_delegation_tools(task)

    def _get_agent_to_use(self, task: Task) -> Optional[BaseAgent]:
        if self.process == Process.hierarchical:
            return self.manager_agent
        return task.agent

    def _add_delegation_tools(self, task: Task):
        agents_for_delegation = [agent for agent in self.agents if agent != task.agent]
        if len(self.agents) > 1 and len(agents_for_delegation) > 0 and task.agent:
            delegation_tools = task.agent.get_delegation_tools(agents_for_delegation)

            # Add tools if they are not already in task.tools
            for new_tool in delegation_tools:
                # Find the index of the tool with the same name
                existing_tool_index = next(
                    (
                        index
                        for index, tool in enumerate(task.tools or [])
                        if tool.name == new_tool.name
                    ),
                    None,
                )
                if not task.tools:
                    task.tools = []

                if existing_tool_index is not None:
                    # Replace the existing tool
                    task.tools[existing_tool_index] = new_tool
                else:
                    # Add the new tool
                    task.tools.append(new_tool)

    def _log_task_start(self, task: Task, role: str = "None"):
        color = self._logging_color
        self._logger.log("debug", f"== Working Agent: {role}", color=color)
        self._logger.log("info", f"== Starting Task: {task.description}", color=color)
        if self.output_log_file:
            self._file_handler.log(agent=role, task=task.description, status="started")

    def _update_manager_tools(self, task: Task):
        if self.manager_agent:
            if task.agent:
                self.manager_agent.tools = task.agent.get_delegation_tools([task.agent])
            else:
                self.manager_agent.tools = self.manager_agent.get_delegation_tools(
                    self.agents
                )

    def _get_context(self, task: Task, task_outputs: List[TaskOutput]):
        context = (
            aggregate_raw_outputs_from_tasks(task.context)
            if task.context
            else aggregate_raw_outputs_from_task_outputs(task_outputs)
        )
        return context

    def _process_task_result(self, task: Task, output: TaskOutput) -> None:
        role = task.agent.role if task.agent is not None else "None"
        self._logger.log("debug", f"== [{role}] Task output: {output}\n\n")
        if self.output_log_file:
            self._file_handler.log(agent=role, task=output, status="completed")

    def _create_crew_output(self, task_outputs: List[TaskOutput]) -> CrewOutput:
        if len(task_outputs) != 1:
            raise ValueError(
                "Something went wrong. Kickoff should return only one task output."
            )
        final_task_output = task_outputs[0]
        final_string_output = final_task_output.raw
        self._finish_execution(final_string_output)
        token_usage = self.calculate_usage_metrics()

        return CrewOutput(
            raw=final_task_output.raw,
            pydantic=final_task_output.pydantic,
            json_dict=final_task_output.json_dict,
            tasks_output=[task.output for task in self.tasks if task.output],
            token_usage=token_usage,
        )

    def _process_async_tasks(
        self,
        futures: List[Tuple[Task, Future[TaskOutput], int]],
        was_replayed: bool = False,
    ) -> List[TaskOutput]:
        task_outputs: List[TaskOutput] = []
        for future_task, future, task_index in futures:
            task_output = future.result()
            task_outputs.append(task_output)
            self._process_task_result(future_task, task_output)
            self._store_execution_log(
                future_task, task_output, task_index, was_replayed
            )
        return task_outputs

    def _find_task_index(
        self, task_id: str, stored_outputs: List[Any]
    ) -> Optional[int]:
        return next(
            (
                index
                for (index, d) in enumerate(stored_outputs)
                if d["task_id"] == str(task_id)
            ),
            None,
        )

    def replay(
        self, task_id: str, inputs: Optional[Dict[str, Any]] = None
    ) -> CrewOutput:
        stored_outputs = self._task_output_handler.load()
        if not stored_outputs:
            raise ValueError(f"Task with id {task_id} not found in the crew's tasks.")

        start_index = self._find_task_index(task_id, stored_outputs)

        if start_index is None:
            raise ValueError(f"Task with id {task_id} not found in the crew's tasks.")

        replay_inputs = (
            inputs if inputs is not None else stored_outputs[start_index]["inputs"]
        )
        self._inputs = replay_inputs

        if replay_inputs:
            self._interpolate_inputs(replay_inputs)

        if self.process == Process.hierarchical:
            self._create_manager_agent()

        for i in range(start_index):
            stored_output = stored_outputs[i][
                "output"
            ]  # for adding context to the task
            task_output = TaskOutput(
                description=stored_output["description"],
                agent=stored_output["agent"],
                raw=stored_output["raw"],
                pydantic=stored_output["pydantic"],
                json_dict=stored_output["json_dict"],
                output_format=stored_output["output_format"],
            )
            self.tasks[i].output = task_output

        self._logging_color = "bold_blue"
        result = self._execute_tasks(self.tasks, start_index, True)
        return result

    def copy(self):
        """Create a deep copy of the Crew."""

        exclude = {
            "id",
            "_rpm_controller",
            "_logger",
            "_execution_span",
            "_file_handler",
            "_cache_handler",
            "_short_term_memory",
            "_long_term_memory",
            "_entity_memory",
            "_telemetry",
            "agents",
            "tasks",
        }

        cloned_agents = [agent.copy() for agent in self.agents]
        cloned_tasks = [task.copy(cloned_agents) for task in self.tasks]

        copied_data = self.model_dump(exclude=exclude)
        copied_data = {k: v for k, v in copied_data.items() if v is not None}

        copied_data.pop("agents", None)
        copied_data.pop("tasks", None)

        copied_crew = Crew(**copied_data, agents=cloned_agents, tasks=cloned_tasks)

        return copied_crew

    def _set_tasks_callbacks(self) -> None:
        """Sets callback for every task suing task_callback"""
        for task in self.tasks:
            if not task.callback:
                task.callback = self.task_callback

    def _interpolate_inputs(self, inputs: Dict[str, Any]) -> None:
        """Interpolates the inputs in the tasks and agents."""
        [
            task.interpolate_inputs(
                # type: ignore # "interpolate_inputs" of "Task" does not return a value (it only ever returns None)
                inputs
            )
            for task in self.tasks
        ]
        # type: ignore # "interpolate_inputs" of "Agent" does not return a value (it only ever returns None)
        for agent in self.agents:
            agent.interpolate_inputs(inputs)

    def _finish_execution(self, final_string_output: str) -> None:
        if self.max_rpm:
            self._rpm_controller.stop_rpm_counter()
        if agentops:
            agentops.end_session(
                end_state="Success",
                end_state_reason="Finished Execution",
            )
        self._telemetry.end_crew(self, final_string_output)

    def calculate_usage_metrics(self) -> Dict[str, int]:
        """Calculates and returns the usage metrics."""
        total_usage_metrics = {
            "total_tokens": 0,
            "prompt_tokens": 0,
            "completion_tokens": 0,
            "successful_requests": 0,
        }

        for agent in self.agents:
            if hasattr(agent, "_token_process"):
                token_sum = agent._token_process.get_summary()
                for key in total_usage_metrics:
                    total_usage_metrics[key] += token_sum.get(key, 0)

        if self.manager_agent and hasattr(self.manager_agent, "_token_process"):
            token_sum = self.manager_agent._token_process.get_summary()
            for key in total_usage_metrics:
                total_usage_metrics[key] += token_sum.get(key, 0)

        return total_usage_metrics

<<<<<<< HEAD
    def __rshift__(self, other: "Crew") -> "Pipeline":
        """
        Implements the >> operator to add another Crew to an existing Pipeline.
        """
        from crewai.pipeline.pipeline import Pipeline

        if not isinstance(other, Crew):
            raise TypeError(
                f"Unsupported operand type for >>: '{type(self).__name__}' and '{type(other).__name__}'"
            )
        return Pipeline(stages=[self, other])
=======
    def test(
        self,
        n_iterations: int,
        openai_model_name: str,
        inputs: Optional[Dict[str, Any]] = None,
    ) -> None:
        """Test and evaluate the Crew with the given inputs for n iterations."""
        evaluator = CrewEvaluator(self, openai_model_name)

        for i in range(1, n_iterations + 1):
            evaluator.set_iteration(i)
            self.kickoff(inputs=inputs)

        evaluator.print_crew_evaluation_result()
>>>>>>> 25c314be

    def __repr__(self):
        return f"Crew(id={self.id}, process={self.process}, number_of_agents={len(self.agents)}, number_of_tasks={len(self.tasks)})"<|MERGE_RESOLUTION|>--- conflicted
+++ resolved
@@ -33,15 +33,8 @@
 from crewai.telemetry import Telemetry
 from crewai.tools.agent_tools import AgentTools
 from crewai.utilities import I18N, FileHandler, Logger, RPMController
-<<<<<<< HEAD
 from crewai.utilities.constants import TRAINED_AGENTS_DATA_FILE, TRAINING_DATA_FILE
-=======
-from crewai.utilities.constants import (
-    TRAINED_AGENTS_DATA_FILE,
-    TRAINING_DATA_FILE,
-)
 from crewai.utilities.evaluators.crew_evaluator_handler import CrewEvaluator
->>>>>>> 25c314be
 from crewai.utilities.evaluators.task_evaluator import TaskEvaluator
 from crewai.utilities.formatter import (
     aggregate_raw_outputs_from_task_outputs,
@@ -962,19 +955,6 @@
 
         return total_usage_metrics
 
-<<<<<<< HEAD
-    def __rshift__(self, other: "Crew") -> "Pipeline":
-        """
-        Implements the >> operator to add another Crew to an existing Pipeline.
-        """
-        from crewai.pipeline.pipeline import Pipeline
-
-        if not isinstance(other, Crew):
-            raise TypeError(
-                f"Unsupported operand type for >>: '{type(self).__name__}' and '{type(other).__name__}'"
-            )
-        return Pipeline(stages=[self, other])
-=======
     def test(
         self,
         n_iterations: int,
@@ -989,7 +969,18 @@
             self.kickoff(inputs=inputs)
 
         evaluator.print_crew_evaluation_result()
->>>>>>> 25c314be
+
+    def __rshift__(self, other: "Crew") -> "Pipeline":
+        """
+        Implements the >> operator to add another Crew to an existing Pipeline.
+        """
+        from crewai.pipeline.pipeline import Pipeline
+
+        if not isinstance(other, Crew):
+            raise TypeError(
+                f"Unsupported operand type for >>: '{type(self).__name__}' and '{type(other).__name__}'"
+            )
+        return Pipeline(stages=[self, other])
 
     def __repr__(self):
         return f"Crew(id={self.id}, process={self.process}, number_of_agents={len(self.agents)}, number_of_tasks={len(self.tasks)})"