from typing import Any, Dict, Optional, Union

from pydantic import BaseModel, Field, model_validator


# TODO: This is a breaking change. Confirm with @joao
class TaskOutput(BaseModel):
    """Class that represents the result of a task."""

    description: str = Field(description="Description of the task")
    summary: Optional[str] = Field(description="Summary of the task", default=None)
    raw_output: str = Field(description="Result of the task")
    pydantic_output: Optional[BaseModel] = Field(
        description="Pydantic model output", default=None
    )
    json_output: Optional[Dict[str, Any]] = Field(
        description="JSON output", default=None
    )
    agent: str = Field(description="Agent that executed the task")

    @model_validator(mode="after")
    def set_summary(self):
        """Set the summary field based on the description."""
        excerpt = " ".join(self.description.split(" ")[:10])
        self.summary = f"{excerpt}..."
        return self

    # TODO: Ask @joao what is the desired behavior here
    def result(self) -> Union[str, BaseModel, Dict[str, Any]]:
        """Return the result of the task based on the available output."""
        if self.pydantic_output:
<<<<<<< HEAD
            print("returns pydantic_output", self.pydantic_output)
            return self.pydantic_output
        elif self.json_output:
            print("returns json_output", self.json_output)
            return self.json_output
        else:
            print("return string out")
=======
            return self.pydantic_output
        elif self.json_output:
            return self.json_output
        else:
>>>>>>> a3bdc09f
            return self.raw_output

    def __getitem__(self, key: str) -> Any:
        """Retrieve a value from the pydantic_output or json_output based on the key."""
        if self.pydantic_output and hasattr(self.pydantic_output, key):
            return getattr(self.pydantic_output, key)
        if self.json_output and key in self.json_output:
            return self.json_output[key]
        raise KeyError(f"Key '{key}' not found in pydantic_output or json_output")

    def to_output_dict(self) -> Dict[str, Any]:
        """Convert json_output and pydantic_output to a dictionary."""
        output_dict = {}
        if self.json_output:
            output_dict.update(self.json_output)
        if self.pydantic_output:
<<<<<<< HEAD
            output_dict.update(self.pydantic_output.dict())
=======
            output_dict.update(self.pydantic_output.model_dump())
>>>>>>> a3bdc09f
        return output_dict

    def __str__(self) -> str:
        return self.raw_output<|MERGE_RESOLUTION|>--- conflicted
+++ resolved
@@ -29,7 +29,6 @@
     def result(self) -> Union[str, BaseModel, Dict[str, Any]]:
         """Return the result of the task based on the available output."""
         if self.pydantic_output:
-<<<<<<< HEAD
             print("returns pydantic_output", self.pydantic_output)
             return self.pydantic_output
         elif self.json_output:
@@ -37,12 +36,6 @@
             return self.json_output
         else:
             print("return string out")
-=======
-            return self.pydantic_output
-        elif self.json_output:
-            return self.json_output
-        else:
->>>>>>> a3bdc09f
             return self.raw_output
 
     def __getitem__(self, key: str) -> Any:
@@ -59,11 +52,7 @@
         if self.json_output:
             output_dict.update(self.json_output)
         if self.pydantic_output:
-<<<<<<< HEAD
-            output_dict.update(self.pydantic_output.dict())
-=======
             output_dict.update(self.pydantic_output.model_dump())
->>>>>>> a3bdc09f
         return output_dict
 
     def __str__(self) -> str:
